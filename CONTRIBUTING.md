# Contributing Guide

This project is fully open-sourced and will be automatically deployed whenever commits are pushed to `master` branch, so these are the guidelines to keep everything clean and in working order.

Note that contributions may be rejected on the basis of a contributor failing to follow these guidelines

## Rules

1. **No force-pushes** or modifying the Git history in any way.
2. If you have direct access to the repository **Create a branch for your changes** and create a pull request for that branch. If not, create a branch on a for of the repository and create a pull request from there.
   * It's common practice for repository to reject direct pushes to `master`, so make branching a habit!
   * If PRing from your own fork, **ensure that "Allow edits from maintainers" is checked**. This gives permission for maintainers to commit changes directly to your fork, speeding up the review process.
3. **Adhere to the prevailing code style** which we enforce using [`flake8`](https://flake8.pycqa.org/en/latest/index.html) and [`pre-commit`](https://pre-commit.com/).
   * Run `flake8` and `pre-commit` against your code before you push it.
   * [Git hooks](https://git-scm.com/book/en/v2/Customizing-Git-Git-Hooks) are a powerful git feature for executing custom scripts when certain important git actions occur. The pre-commit hook is the first hook executed during the commit process and can be used to check the code being commited & abort the commit if issues, such as linting failures are detected. While git hooks can seem daunting to configure, the `pre-commit` framework abstracts this process away from you and is provided as a dev dependency for this project. Run `pipenv run pre-commit` when setting up the project and you'll never have to worry about commiting your code that fails linting.
4. **Make great commits**. A well structured git log is key to a project's maintainability; it efficiently provides insight into when and why things were done for future maintainers of the project.
    * Commits should be as narrow in scope as possible. Commits that span hundreds of lines across multiple unrelated functions and/or files are very hard for maintainers to follow. After about a week they'll probably be hard for you to follow too.
    * Avoid making minor commits for fixing typos or linting errors. Since you've already set up a `pre-commit` hook to run the linting pipeline before a commit, you shouldn't be commiting linting issues anyway.
    * A more in-depth guide to writing great commit messages can be found in Chris Beam's [*How to Write a Git Commit Message*](https://chris.beams.io/posts/git-commit/)
5. **Avoid frequent pushes to the main repository**. This goes for PRs opened against your fork as well. Try to batch your commits until you've finished working for that session, or you've reached a point where collaborators need your commits to continue their own work. This also provides you the opportunity to ammend commits for minor changes rather than having to commit them on their own because you've already pushed.
    * This includes merging master into your branch. Try to leave merging from master for after your PR passes review: a maintainer will bring your PR up to date before merging. Exceptions to this include: resolving merge conflicts, needing something that was pushed to master for your branch, or something was pushed to master that could potentially affect the functionality of what you're doing
6. **Don't fight the framework**. Every framework has its laws, but the frameworks we've picked out have been carefully chosen for their particular merits. If you can avoid it, please resist reimplementing swathes or framework logic - the work has already been done for you!
7. If someone is working on an issue or pull request. **do not open your own pull request for the same task**. Instead, collaborate with the author(s) of the existing pull request. Duplicate PRs opened without communicating with the other author(s) and/or repository authors will be closed. Communication is key, and there's no point in two separate implementations of the same thing.
    * One option is to fork the other contributor's repository and submit your changes to their branch with your own pull request. We suggest following these guidelines when interacting with their repository as well.
    * The author(s) of inactive PRs and claimed issues will be pinged after a week of inactivity for an update. Continued inactivity may result in the issue being released back to the community and/or PR closure.
8. **Work as a team** and collaborate whenever possible. Keep things friendly and help each other out - these are shared projects and nobody likes to have their feet trodded on.
9. All static content, such as images or audio, **must be licensed for open public use**.
    * Static content must be hosted by a service designed to do so. Failing to do so is known as "leeching" and is frowned upon, as it generates extra bandwidth to the host without providing benefit. It would be best if appropriately licensed content is added to the repository itself.

Above all, the needs of our community should come before the wants of an individual. Work together, build solutions to problems and try to do so in a way that people can learn from easily. Abuse of our trust may result in the loss of your Contributor role.

## Changes to this Arrangement

All projects evolve over time, and this contribution guide is no different. This document is open to pull requests or changes by contributors. If you believe you have something valuable to add or change, please don't hesitate to do so in a PR.

## Type Hinting

[PEP 484](https://www.python.org/dev/peps/pep-0484/) formally specifies type hints for Python functions, added to the Python Standard Library in version 3.5. Type hints are recognized by most modern code editing tools and provide useful insight into both the input and output types of a function, preventing the user from having to go through the codebase to determine these types.

For example:

```py
import typing as t


def foo(input_1: int, input_2: t.Dict[str, str]) -> bool:
    ...
```

Tell us that `foo` accepts an `int` and a `dict` with `str` keys and values, and returns a `bool`.

All functions declarations should be type hinted in code contributed to this repository

## Docstring Formatting Directive

Many documentation packages provide support for automatic documentation generation from the codebase's docstrings. These tools utilize special formatting directives to enable richer formatting in the generated documentation.

For example:

```py
import typing as t


def foo(bar: int, baz: t.Optional[t.Dict[str, str]] = None) -> bool:
    """
    Does some things with some stuff.

    :param bar: Some input
    :param baz: Optional, some dictionary with string keys and values

    :return: Some boolean
    """
    ...
```

Since we don't utilize automatic documentation generation, use of this syntax should not be used in the code contributed here. Should the purpose and type of the input variables not be easily discernable from the variable name and type annotation a prose explanation can be used. Explicit references to variables, function, classes, etc. should be wrapped with backticks (`` ` ``)

For example, the above docstring would become:

```py
import typing as t


def foo(bar: int, baz: t.Optional[t.Dict[str, str]] = None) -> bool:
    """
    Does some things with some stuff.

    This function takes an index, `bar` and checks for its presence in the database `baz`, passed as a dictionary. Returns `False` if `baz` is not passed.
    """
    ...
```

<<<<<<< HEAD
## Command definition

It's better to sort commands alphabetically in the code. That way, not only will the code be nicer, with all commands nicely sorted, they'll also be sorted alphabetically in the help.

### Subcommands

Subcommands should also be sorted alphabetically, right under the group they belong to.

For example :

```python
  @commands.command()
  async def mycommand(self, ctx):
    pass

  @commands.group()
  async def mygroup(self, ctx):
    pass

  @mygroup.command(self, ctx):
    pass

  @commands.command()
  async def thecommand(self, ctx):
    pass
```

### Decorators

Methods that are decorated with a command (for example, error managing with `@thiscommand.error`) should also be written right under this command, for easier interpretation of the code.
=======
To provide further instruction on our docstring formatting syntax, here are the formatting options

```py
from discord.ext.commands import Context, command

@command()
def foo(ctx: Context, value: str) -> None:
  """Short description of a command."""

@command()
def bar(ctx: Context, value: str) -> None:
  """
  Longer single-line description of a command.
  """

@command()
def foobar(ctx: Context, value: str) -> None:
  """
  Title for a longer description (might also be a short explanation).

  Detailed multiline description.
  This may include the full explanation of how this command works.

  We can also have multiple sections like this.
  Or when necessary a list of accepted parameters and their explanation.

  Parameters:
  * value: str
      This is the `value` of this command.
      It is only a placeholder for this very explanation.
  """
```

Note that we end each sentence in docstrings with `.` to keep everything consistent
>>>>>>> af60d690

## Work in Progress (WIP) PRs

Github [provides a PR feature](https://github.com/python-discord/bot/blob/master/CONTRIBUTING.md) that allows PR author to mark it as WIP. This provides both a visual and functional indicator that the contents of the PR are in a draft state and not yet ready for formal review.

This feature should be utilized in place of the traditional method of prepending [WIP] to the PR title.

As stated earlier **ensure that "Allow edits from maintainers" is checked** This gives permission for maintainers to commit changes directly to your fork, speeding up the review process.<|MERGE_RESOLUTION|>--- conflicted
+++ resolved
@@ -90,38 +90,6 @@
     ...
 ```
 
-<<<<<<< HEAD
-## Command definition
-
-It's better to sort commands alphabetically in the code. That way, not only will the code be nicer, with all commands nicely sorted, they'll also be sorted alphabetically in the help.
-
-### Subcommands
-
-Subcommands should also be sorted alphabetically, right under the group they belong to.
-
-For example :
-
-```python
-  @commands.command()
-  async def mycommand(self, ctx):
-    pass
-
-  @commands.group()
-  async def mygroup(self, ctx):
-    pass
-
-  @mygroup.command(self, ctx):
-    pass
-
-  @commands.command()
-  async def thecommand(self, ctx):
-    pass
-```
-
-### Decorators
-
-Methods that are decorated with a command (for example, error managing with `@thiscommand.error`) should also be written right under this command, for easier interpretation of the code.
-=======
 To provide further instruction on our docstring formatting syntax, here are the formatting options
 
 ```py
@@ -156,7 +124,37 @@
 ```
 
 Note that we end each sentence in docstrings with `.` to keep everything consistent
->>>>>>> af60d690
+
+## Command definition
+
+It's better to sort commands alphabetically in the code. That way, not only will the code be nicer, with all commands nicely sorted, they'll also be sorted alphabetically in the help.
+
+### Subcommands
+
+Subcommands should also be sorted alphabetically, right under the group they belong to.
+
+For example :
+
+```python
+  @commands.command()
+  async def mycommand(self, ctx):
+    pass
+
+  @commands.group()
+  async def mygroup(self, ctx):
+    pass
+
+  @mygroup.command(self, ctx):
+    pass
+
+  @commands.command()
+  async def thecommand(self, ctx):
+    pass
+```
+
+### Decorators
+
+Methods that are decorated with a command (for example, error managing with `@thiscommand.error`) should also be written right under this command, for easier interpretation of the code.
 
 ## Work in Progress (WIP) PRs
 

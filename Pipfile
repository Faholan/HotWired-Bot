--- conflicted
+++ resolved
@@ -24,16 +24,12 @@
 praw = "*"
 asyncpg = "*"
 py-stackexchange = "*"
-<<<<<<< HEAD
 youtube-dl = "*"
-asyncpg = "*"
 pynacl = "*"
-=======
 lxml = "*"
 bleach = "*"
 aiogoogletrans = "*"
 pyyaml = "*"
->>>>>>> 477ab041
 
 [requires]
 python_version = "3.8"

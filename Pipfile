--- conflicted
+++ resolved
@@ -19,11 +19,8 @@
 stackexchange = "==0.5.0"
 tabulate = "==0.8.7"
 GPUtil = "==1.4.0"
-<<<<<<< HEAD
 flake8 = "*"
 html2text = "*"
-=======
->>>>>>> 71aed952
 
 [requires]
 python_version = "3.8"

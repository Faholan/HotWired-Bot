--- conflicted
+++ resolved
@@ -10,7 +10,6 @@
 flake8-import-order = "~=0.18.1"
 
 [packages]
-<<<<<<< HEAD
 PyYAML = "~=5.3.1"
 requests = "~=2.24.0"
 aiohttp = "~=3.6.2"
@@ -27,26 +26,6 @@
 "discord.py" = "~=1.3.4"
 lxml = "~=4.5.2"
 bleach = "~=3.1.5"
-=======
-requests = "==2.23.0"
-aiohttp = "==3.6.2"
-beautifulsoup4 = "==4.9.1"
-discord = "==1.0.1"
-markdownify = "==0.4.1"
-tabulate = "==0.8.7"
-GPUtil = "==1.4.0"
-html2text = "*"
-"nekos.py" = "*"
-html5lib = "*"
-humanize = "*"
-praw = "*"
-asyncpg = "*"
-py-stackexchange = "*"
-lxml = "*"
-bleach = "*"
-aiogoogletrans = "*"
-pyyaml = "*"
->>>>>>> 477ab041
 
 [requires]
 python_version = "3.8"
@@ -54,7 +33,6 @@
 [scripts]
 start="python -m bot"
 lint = "pre-commit run --all-files"
-precommit = "pre-commit install"
 
 [pipenv]
 allow_prereleases = true
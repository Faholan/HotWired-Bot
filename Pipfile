[[source]]
name = "pypi"
url = "https://pypi.org/simple"
verify_ssl = true

[dev-packages]
flake8 = "~=3.8.3"
pre-commit = "~=2.6.0"
flake8-annotations = "~=2.3.0"
flake8-bugbear = "~=20.1.4"

[packages]
PyYAML = "~=5.3.1"
requests = "~=2.24.0"
aiohttp = "~=3.6.2"
beautifulsoup4 = "~=4.9.1"
markdownify = "~=0.4.1"
stackexchange = "~=0.5.0"
tabulate = "~=0.8.7"
html2text = "~=2020.1.16"
"nekos.py" = "~=1.0.3"
aiogoogletrans = "~=3.3.2"
praw = "~=7.1.0"
html5lib = "~=1.1"
py-stackexchange = "~=2.2.7"
"discord.py" = "~=1.3.4"
lxml = "~=4.5.2"
bleach = "~=3.1.5"
<<<<<<< HEAD
html2markdown = "*"
=======
python-dateutil = "*"
>>>>>>> 5e0e8fd3

[requires]
python_version = "3.8"

[scripts]
start="python -m bot"
lint = "pre-commit run --all-files"

[pipenv]
allow_prereleases = true<|MERGE_RESOLUTION|>--- conflicted
+++ resolved
@@ -26,11 +26,8 @@
 "discord.py" = "~=1.3.4"
 lxml = "~=4.5.2"
 bleach = "~=3.1.5"
-<<<<<<< HEAD
 html2markdown = "*"
-=======
 python-dateutil = "*"
->>>>>>> 5e0e8fd3
 
 [requires]
 python_version = "3.8"

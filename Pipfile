[[source]]
name = "pypi"
url = "https://pypi.org/simple"
verify_ssl = true

[dev-packages]
flake8 = "*"
pre-commit = "*"
black = "==19.10b0"
flake8-annotations = "*"

[packages]
psutil = "==5.7.0"
requests = "==2.23.0"
aiohttp = "==3.6.2"
beautifulsoup4 = "==4.9.1"
discord = "==1.0.1"
markdownify = "==0.4.1"
stackexchange = "==0.5.0"
tabulate = "==0.8.7"
GPUtil = "==1.4.0"
html2text = "*"
"nekos.py" = "*"
googletrans = "*"
html5lib = "*"
<<<<<<< HEAD
asyncpg = "*"
=======
py-stackexchange = "*"
>>>>>>> af09aa86

[requires]
python_version = "3.8"

[scripts]
start="python -m bot"
lint = "pre-commit run --all-files"
precommit = "pre-commit install"
autoformat = "black ."

[pipenv]
allow_prereleases = true<|MERGE_RESOLUTION|>--- conflicted
+++ resolved
@@ -23,11 +23,9 @@
 "nekos.py" = "*"
 googletrans = "*"
 html5lib = "*"
-<<<<<<< HEAD
 asyncpg = "*"
-=======
 py-stackexchange = "*"
->>>>>>> af09aa86
+lxml = "*"
 
 [requires]
 python_version = "3.8"

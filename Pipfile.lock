{
    "_meta": {
        "hash": {
<<<<<<< HEAD
            "sha256": "4988778bec73a76302cc7bd47b5c379faa96e4385b7dacbef9266cf85b5d82ac"
=======
            "sha256": "55dd4187a42fe18819d0a5262768cf1ced6ff65cb3d31ad2d9f7dbaed80da30c"
>>>>>>> 47eb1558
        },
        "pipfile-spec": 6,
        "requires": {
            "python_version": "3.8"
        },
        "sources": [
            {
                "name": "pypi",
                "url": "https://pypi.org/simple",
                "verify_ssl": true
            }
        ]
    },
    "default": {
        "aiogoogletrans": {
            "hashes": [
                "sha256:a1300ce28e66b4dcf8ca778d27d5e404d1ec3a7b55b74360e4ea7336461acca1",
                "sha256:f69cabd1b1fe5a263090f444df39561ba7915439bb060df0a0a1eeb2e32e3d83"
            ],
            "index": "pypi",
            "version": "==3.3.2"
        },
        "aiohttp": {
            "hashes": [
                "sha256:1e984191d1ec186881ffaed4581092ba04f7c61582a177b187d3a2f07ed9719e",
                "sha256:259ab809ff0727d0e834ac5e8a283dc5e3e0ecc30c4d80b3cd17a4139ce1f326",
                "sha256:2f4d1a4fdce595c947162333353d4a44952a724fba9ca3205a3df99a33d1307a",
                "sha256:32e5f3b7e511aa850829fbe5aa32eb455e5534eaa4b1ce93231d00e2f76e5654",
                "sha256:344c780466b73095a72c616fac5ea9c4665add7fc129f285fbdbca3cccf4612a",
                "sha256:460bd4237d2dbecc3b5ed57e122992f60188afe46e7319116da5eb8a9dfedba4",
                "sha256:4c6efd824d44ae697814a2a85604d8e992b875462c6655da161ff18fd4f29f17",
                "sha256:50aaad128e6ac62e7bf7bd1f0c0a24bc968a0c0590a726d5a955af193544bcec",
                "sha256:6206a135d072f88da3e71cc501c59d5abffa9d0bb43269a6dcd28d66bfafdbdd",
                "sha256:65f31b622af739a802ca6fd1a3076fd0ae523f8485c52924a89561ba10c49b48",
                "sha256:ae55bac364c405caa23a4f2d6cfecc6a0daada500274ffca4a9230e7129eac59",
                "sha256:b778ce0c909a2653741cb4b1ac7015b5c130ab9c897611df43ae6a58523cb965"
            ],
            "index": "pypi",
            "version": "==3.6.2"
        },
        "async-timeout": {
            "hashes": [
                "sha256:0c3c816a028d47f659d6ff5c745cb2acf1f966da1fe5c19c77a70282b25f4c5f",
                "sha256:4291ca197d287d274d0b6cb5d6f8f8f82d434ed288f962539ff18cc9012f9ea3"
            ],
            "markers": "python_full_version >= '3.5.3'",
            "version": "==3.0.1"
        },
        "asyncpg": {
            "hashes": [
                "sha256:058baec9d6b75612412baa872a1aa47317d0ff88c318a49f9c4a2389043d5a8d",
                "sha256:0c336903c3b08e970f8af2f606332f1738dba156bca83ed0467dc2f5c70da796",
                "sha256:1388caa456070dab102be874205e3ae8fd1de2577d5de9fa22e65ba5c0f8b110",
                "sha256:25edb0b947eb632b6b53e5a4b36cba5677297bb34cbaba270019714d0a5fed76",
                "sha256:2af6a5a705accd36e13292ea43d08c20b15e52d684beb522cb3a7d3c9c8f3f48",
                "sha256:391aea89871df8c1560750af6c7170f2772c2d133b34772acf3637e3cf4db93e",
                "sha256:394bf19bdddbba07a38cd6fb526ebf66e120444d6b3097332b78efd5b26495b0",
                "sha256:5664d1bd8abe64fc60a0e701eb85fa1d8c9a4a8018a5a59164d27238f2caf395",
                "sha256:57666dfae38f4dbf84ffbf0c5c0f78733fef0e8e083230275dcb9ccad1d5ee09",
                "sha256:74510234c294c6a6767089ba9c938f09a491426c24405634eb357bd91dffd734",
                "sha256:95cd2df61ee00b789bdcd04a080e6d9188693b841db2bf9a87ebaed9e53147e0",
                "sha256:a981500bf6947926e53c48f4d60ae080af1b4ad7fa78e363465a5b5ad4f2b65e",
                "sha256:a9e6fd6f0f9e8bd77e9a4e1ef9a4f83a80674d9136a754ae3603e915da96b627",
                "sha256:ad5ba062e09673b1a4b8d0facaf5a6d9719bf7b337440d10b07fe994d90a9552",
                "sha256:ba90d3578bc6dddcbce461875672fd9bdb34f0b8215b68612dd3b65a956ff51c",
                "sha256:c773c7dbe2f4d3ebc9e3030e94303e45d6742e6c2fc25da0c46a56ea3d83caeb",
                "sha256:da238592235717419a6a7b5edc8564da410ebfd056ca4ecc41e70b1b5df86fba",
                "sha256:e39aac2b3a2f839ce65aa255ce416de899c58b7d38d601d24ca35558e13b48e3",
                "sha256:ec6e7046c98730cb2ba4df41387e10cb8963a3ac2918f69ae416f8aab9ca7b1b",
                "sha256:f0c9719ac00615f097fe91082b785bce36dbf02a5ec4115ede0ebfd2cd9500cb",
                "sha256:f7184689177eeb5a11fa1b2baf3f6f2e26bfd7a85acf4de1a3adbd0867d7c0e2"
            ],
            "index": "pypi",
            "version": "==0.20.1"
        },
        "attrs": {
            "hashes": [
                "sha256:08a96c641c3a74e44eb59afb61a24f2cb9f4d7188748e76ba4bb5edfa3cb7d1c",
                "sha256:f7b7ce16570fe9965acd6d30101a28f62fb4a7f9e926b3bbc9b61f8b04247e72"
            ],
            "markers": "python_version >= '2.7' and python_version not in '3.0, 3.1, 3.2, 3.3'",
            "version": "==19.3.0"
        },
        "beautifulsoup4": {
            "hashes": [
                "sha256:73cc4d115b96f79c7d77c1c7f7a0a8d4c57860d1041df407dd1aae7f07a77fd7",
                "sha256:a6237df3c32ccfaee4fd201c8f5f9d9df619b93121d01353a64a73ce8c6ef9a8",
                "sha256:e718f2342e2e099b640a34ab782407b7b676f47ee272d6739e60b8ea23829f2c"
            ],
            "index": "pypi",
            "version": "==4.9.1"
        },
        "bleach": {
            "hashes": [
                "sha256:2bce3d8fab545a6528c8fa5d9f9ae8ebc85a56da365c7f85180bfe96a35ef22f",
                "sha256:3c4c520fdb9db59ef139915a5db79f8b51bc2a7257ea0389f30c846883430a4b"
            ],
            "index": "pypi",
            "version": "==3.1.5"
        },
        "certifi": {
            "hashes": [
                "sha256:5930595817496dd21bb8dc35dad090f1c2cd0adfaf21204bf6732ca5d8ee34d3",
                "sha256:8fc0819f1f30ba15bdb34cceffb9ef04d99f420f68eb75d901e9560b8749fc41"
            ],
            "version": "==2020.6.20"
        },
        "chardet": {
            "hashes": [
                "sha256:84ab92ed1c4d4f16916e05906b6b75a6c0fb5db821cc65e70cbd64a3e2a5eaae",
                "sha256:fc323ffcaeaed0e0a02bf4d117757b98aed530d9ed4531e3e15460124c106691"
            ],
            "version": "==3.0.4"
        },
        "discord": {
            "hashes": [
                "sha256:9d4debb4a37845543bd4b92cb195bc53a302797333e768e70344222857ff1559",
                "sha256:ff6653655e342e7721dfb3f10421345fd852c2a33f2cca912b1c39b3778a9429"
            ],
            "index": "pypi",
            "version": "==1.0.1"
        },
        "discord.py": {
            "hashes": [
                "sha256:1b546a32c0cd83d949392a71e5b06e30e19d1067246e3826d32ae9b8b3d06c1e",
                "sha256:8ef58d6fc1e66903bc00ae79c4c09a38aa71043e88a83da4d2e8b9b1c9f9b9e2"
            ],
            "markers": "python_full_version >= '3.5.3'",
            "version": "==1.3.4"
        },
        "gputil": {
            "hashes": [
                "sha256:099e52c65e512cdfa8c8763fca67f5a5c2afb63469602d5dcb4d296b3661efb9"
            ],
            "index": "pypi",
            "version": "==1.4.0"
        },
<<<<<<< HEAD
        "h11": {
            "hashes": [
                "sha256:33d4bca7be0fa039f4e84d50ab00531047e53d6ee8ffbc83501ea602c169cae1",
                "sha256:4bc6d6a1238b7615b266ada57e0618568066f57dd6fa967d1290ec9309b2f2f1"
            ],
            "version": "==0.9.0"
        },
        "h2": {
            "hashes": [
                "sha256:61e0f6601fa709f35cdb730863b4e5ec7ad449792add80d1410d4174ed139af5",
                "sha256:875f41ebd6f2c44781259005b157faed1a5031df3ae5aa7bcb4628a6c0782f14"
            ],
            "version": "==3.2.0"
        },
        "hpack": {
            "hashes": [
                "sha256:0edd79eda27a53ba5be2dfabf3b15780928a0dff6eb0c60a3d6767720e970c89",
                "sha256:8eec9c1f4bfae3408a3f30500261f7e6a65912dc138526ea054f9ad98892e9d2"
            ],
            "version": "==3.0.0"
        },
        "hstspreload": {
            "hashes": [
                "sha256:1ca15ed74605eb9bda3983a459872ee7def91ba0129d637e5cd527063876886b",
                "sha256:fa88ae62a308dda8f40653152e8f484ea038751b8b8a47d456994aa096c2d617"
            ],
            "markers": "python_version >= '3.6'",
            "version": "==2020.7.14"
        },
=======
>>>>>>> 47eb1558
        "html2text": {
            "hashes": [
                "sha256:c7c629882da0cf377d66f073329ccf34a12ed2adf0169b9285ae4e63ef54c82b",
                "sha256:e296318e16b059ddb97f7a8a1d6a5c1d7af4544049a01e261731d2d5cc277bbb"
            ],
            "index": "pypi",
            "version": "==2020.1.16"
        },
        "html5lib": {
            "hashes": [
                "sha256:0d78f8fde1c230e99fe37986a60526d7049ed4bf8a9fadbad5f00e22e58e041d",
                "sha256:b2e5b40261e20f354d198eae92afc10d750afb487ed5e50f9c4eaf07c184146f"
            ],
            "index": "pypi",
            "version": "==1.1"
        },
        "idna": {
            "hashes": [
                "sha256:b307872f855b18632ce0c21c5e45be78c0ea7ae4c15c828c20788b26921eb3f6",
                "sha256:b97d804b1e9b523befed77c48dacec60e6dcb0b5391d57af6a65a312a90648c0"
            ],
            "markers": "python_version >= '2.7' and python_version not in '3.0, 3.1, 3.2, 3.3'",
            "version": "==2.10"
        },
        "loguru": {
            "hashes": [
                "sha256:70201d5fce26da89b7a5f168caa2bb674e06b969829f56737db1d6472e53e7c3",
                "sha256:e5d362a43cd2fc2da63551d79a6830619c4d5b3a8b976515748026f92f351b61"
            ],
            "index": "pypi",
            "version": "==0.5.1"
        },
        "lxml": {
            "hashes": [
                "sha256:05a444b207901a68a6526948c7cc8f9fe6d6f24c70781488e32fd74ff5996e3f",
                "sha256:08fc93257dcfe9542c0a6883a25ba4971d78297f63d7a5a26ffa34861ca78730",
                "sha256:107781b213cf7201ec3806555657ccda67b1fccc4261fb889ef7fc56976db81f",
                "sha256:121b665b04083a1e85ff1f5243d4a93aa1aaba281bc12ea334d5a187278ceaf1",
                "sha256:2b30aa2bcff8e958cd85d907d5109820b01ac511eae5b460803430a7404e34d7",
                "sha256:4b4a111bcf4b9c948e020fd207f915c24a6de3f1adc7682a2d92660eb4e84f1a",
                "sha256:5591c4164755778e29e69b86e425880f852464a21c7bb53c7ea453bbe2633bbe",
                "sha256:59daa84aef650b11bccd18f99f64bfe44b9f14a08a28259959d33676554065a1",
                "sha256:5a9c8d11aa2c8f8b6043d845927a51eb9102eb558e3f936df494e96393f5fd3e",
                "sha256:5dd20538a60c4cc9a077d3b715bb42307239fcd25ef1ca7286775f95e9e9a46d",
                "sha256:74f48ec98430e06c1fa8949b49ebdd8d27ceb9df8d3d1c92e1fdc2773f003f20",
                "sha256:786aad2aa20de3dbff21aab86b2fb6a7be68064cbbc0219bde414d3a30aa47ae",
                "sha256:7ad7906e098ccd30d8f7068030a0b16668ab8aa5cda6fcd5146d8d20cbaa71b5",
                "sha256:80a38b188d20c0524fe8959c8ce770a8fdf0e617c6912d23fc97c68301bb9aba",
                "sha256:92282c83547a9add85ad658143c76a64a8d339028926d7dc1998ca029c88ea6a",
                "sha256:94150231f1e90c9595ccc80d7d2006c61f90a5995db82bccbca7944fd457f0f6",
                "sha256:9dc9006dcc47e00a8a6a029eb035c8f696ad38e40a27d073a003d7d1443f5d88",
                "sha256:a76979f728dd845655026ab991df25d26379a1a8fc1e9e68e25c7eda43004bed",
                "sha256:aa8eba3db3d8761db161003e2d0586608092e217151d7458206e243be5a43843",
                "sha256:bea760a63ce9bba566c23f726d72b3c0250e2fa2569909e2d83cda1534c79443",
                "sha256:c3f511a3c58676147c277eff0224c061dd5a6a8e1373572ac817ac6324f1b1e0",
                "sha256:cc411ad324a4486b142c41d9b2b6a722c534096963688d879ea6fa8a35028258",
                "sha256:cdc13a1682b2a6241080745b1953719e7fe0850b40a5c71ca574f090a1391df6",
                "sha256:e1cacf4796b20865789083252186ce9dc6cc59eca0c2e79cca332bdff24ac481",
                "sha256:e70d4e467e243455492f5de463b72151cc400710ac03a0678206a5f27e79ddef",
                "sha256:ecc930ae559ea8a43377e8b60ca6f8d61ac532fc57efb915d899de4a67928efd",
                "sha256:f161af26f596131b63b236372e4ce40f3167c1b5b5d459b29d2514bd8c9dc9ee"
            ],
            "index": "pypi",
            "version": "==4.5.2"
        },
        "markdownify": {
            "hashes": [
                "sha256:28ce67d1888e4908faaab7b04d2193cda70ea4f902f156a21d0aaea55e63e0a1"
            ],
            "index": "pypi",
            "version": "==0.4.1"
        },
        "multidict": {
            "hashes": [
                "sha256:1ece5a3369835c20ed57adadc663400b5525904e53bae59ec854a5d36b39b21a",
                "sha256:275ca32383bc5d1894b6975bb4ca6a7ff16ab76fa622967625baeebcf8079000",
                "sha256:3750f2205b800aac4bb03b5ae48025a64e474d2c6cc79547988ba1d4122a09e2",
                "sha256:4538273208e7294b2659b1602490f4ed3ab1c8cf9dbdd817e0e9db8e64be2507",
                "sha256:5141c13374e6b25fe6bf092052ab55c0c03d21bd66c94a0e3ae371d3e4d865a5",
                "sha256:51a4d210404ac61d32dada00a50ea7ba412e6ea945bbe992e4d7a595276d2ec7",
                "sha256:5cf311a0f5ef80fe73e4f4c0f0998ec08f954a6ec72b746f3c179e37de1d210d",
                "sha256:6513728873f4326999429a8b00fc7ceddb2509b01d5fd3f3be7881a257b8d463",
                "sha256:7388d2ef3c55a8ba80da62ecfafa06a1c097c18032a501ffd4cabbc52d7f2b19",
                "sha256:9456e90649005ad40558f4cf51dbb842e32807df75146c6d940b6f5abb4a78f3",
                "sha256:c026fe9a05130e44157b98fea3ab12969e5b60691a276150db9eda71710cd10b",
                "sha256:d14842362ed4cf63751648e7672f7174c9818459d169231d03c56e84daf90b7c",
                "sha256:e0d072ae0f2a179c375f67e3da300b47e1a83293c554450b29c900e50afaae87",
                "sha256:f07acae137b71af3bb548bd8da720956a3bc9f9a0b87733e0899226a2317aeb7",
                "sha256:fbb77a75e529021e7c4a8d4e823d88ef4d23674a202be4f5addffc72cbb91430",
                "sha256:fcfbb44c59af3f8ea984de67ec7c306f618a3ec771c2843804069917a8f2e255",
                "sha256:feed85993dbdb1dbc29102f50bca65bdc68f2c0c8d352468c25b54874f23c39d"
            ],
            "markers": "python_version >= '3.5'",
            "version": "==4.7.6"
        },
        "nekos.py": {
            "hashes": [
                "sha256:a47d07c7190af701851fd4f2335da319989c5ddb65b8baa3207b4bbdee05be4c",
                "sha256:a909bf771799c8837f431e6980001c95fab5254508fb3317fa2ffdddfe08c04d"
            ],
            "index": "pypi",
            "version": "==1.0.3"
        },
        "packaging": {
            "hashes": [
                "sha256:4357f74f47b9c12db93624a82154e9b120fa8293699949152b22065d556079f8",
                "sha256:998416ba6962ae7fbd6596850b80e17859a5753ba17c32284f67bfff33784181"
            ],
            "markers": "python_version >= '2.7' and python_version not in '3.0, 3.1, 3.2, 3.3'",
            "version": "==20.4"
        },
        "praw": {
            "hashes": [
                "sha256:6b93ad1e53385c68753203ec87f4d0053b2425b09fc8813847800a542efdfe6c",
                "sha256:fb55e46203a771342da7cbe144fbcd8c61d825719ce1025bdd72112194a0228f"
            ],
            "index": "pypi",
            "version": "==7.1.0"
        },
        "prawcore": {
            "hashes": [
                "sha256:4c372183f1926efe8914476864705fa84234a9ca158f32046962788d6129a518",
                "sha256:cf71388d869becbcbdfd90258b19d2173c197a457f2dd0bef0566b6cfb9b95a1"
            ],
            "version": "==1.4.0"
        },
        "psutil": {
            "hashes": [
                "sha256:1413f4158eb50e110777c4f15d7c759521703bd6beb58926f1d562da40180058",
                "sha256:298af2f14b635c3c7118fd9183843f4e73e681bb6f01e12284d4d70d48a60953",
                "sha256:60b86f327c198561f101a92be1995f9ae0399736b6eced8f24af41ec64fb88d4",
                "sha256:685ec16ca14d079455892f25bd124df26ff9137664af445563c1bd36629b5e0e",
                "sha256:73f35ab66c6c7a9ce82ba44b1e9b1050be2a80cd4dcc3352cc108656b115c74f",
                "sha256:75e22717d4dbc7ca529ec5063000b2b294fc9a367f9c9ede1f65846c7955fd38",
                "sha256:a02f4ac50d4a23253b68233b07e7cdb567bd025b982d5cf0ee78296990c22d9e",
                "sha256:d008ddc00c6906ec80040d26dc2d3e3962109e40ad07fd8a12d0284ce5e0e4f8",
                "sha256:d84029b190c8a66a946e28b4d3934d2ca1528ec94764b180f7d6ea57b0e75e26",
                "sha256:e2d0c5b07c6fe5a87fa27b7855017edb0d52ee73b71e6ee368fae268605cc3f5",
                "sha256:f344ca230dd8e8d5eee16827596f1c22ec0876127c28e800d7ae20ed44c4b310"
            ],
            "index": "pypi",
            "version": "==5.7.0"
        },
        "py-stackexchange": {
            "hashes": [
                "sha256:848bf85d98b95706750c61572fc2a2677cb8566e96b078bbe6261f0e2d8252b4"
            ],
            "index": "pypi",
            "version": "==2.2.7"
        },
        "pyparsing": {
            "hashes": [
                "sha256:c203ec8783bf771a155b207279b9bccb8dea02d8f0c9e5f8ead507bc3246ecc1",
                "sha256:ef9d7589ef3c200abe66653d3f1ab1033c3c419ae9b9bdb1240a85b024efc88b"
            ],
            "markers": "python_version >= '2.6' and python_version not in '3.0, 3.1, 3.2, 3.3'",
            "version": "==2.4.7"
        },
        "requests": {
            "hashes": [
                "sha256:43999036bfa82904b6af1d99e4882b560e5e2c68e5c4b0aa03b655f3d7d73fee",
                "sha256:5d2d0ffbb515f39417009a46c14256291061ac01ba8f875b90cad137de83beb4",
                "sha256:b3f43d496c6daba4493e7c431722aeb7dbc6288f52a6e04e7b6023b0247817e6"
            ],
            "index": "pypi",
            "version": "==2.23.0"
        },
        "six": {
            "hashes": [
                "sha256:30639c035cdb23534cd4aa2dd52c3bf48f06e5f4a941509c8bafd8ce11080259",
                "sha256:8b74bedcbbbaca38ff6d7491d76f2b06b3592611af620f8426e82dddb04a5ced"
            ],
            "markers": "python_version >= '2.7' and python_version not in '3.0, 3.1, 3.2, 3.3'",
            "version": "==1.15.0"
        },
        "soupsieve": {
            "hashes": [
                "sha256:1634eea42ab371d3d346309b93df7870a88610f0725d47528be902a0d95ecc55",
                "sha256:a59dc181727e95d25f781f0eb4fd1825ff45590ec8ff49eadfd7f1a537cc0232"
            ],
            "markers": "python_version >= '3.5'",
            "version": "==2.0.1"
        },
        "tabulate": {
            "hashes": [
                "sha256:ac64cb76d53b1231d364babcd72abbb16855adac7de6665122f97b593f1eb2ba",
                "sha256:db2723a20d04bcda8522165c73eea7c300eda74e0ce852d9022e0159d7895007"
            ],
            "index": "pypi",
            "version": "==0.8.7"
        },
        "update-checker": {
            "hashes": [
                "sha256:1ff5dc7aab340b4f7710bd6c69d08ff5a5351617cd4ba0eb8886ddb285e2104f",
                "sha256:2def8db7f63bd45c7d19df5df570f3f3dfeb1a1f050869d7036529295db10e62"
            ],
            "version": "==0.17"
        },
        "urllib3": {
            "hashes": [
                "sha256:3018294ebefce6572a474f0604c2021e33b3fd8006ecd11d62107a5d2a963527",
                "sha256:88206b0eb87e6d677d424843ac5209e3fb9d0190d0ee169599165ec25e9d9115"
            ],
            "markers": "python_version >= '2.7' and python_version not in '3.0, 3.1, 3.2, 3.3, 3.4' and python_version < '4'",
            "version": "==1.25.9"
        },
        "webencodings": {
            "hashes": [
                "sha256:a0af1213f3c2226497a97e2b3aa01a7e4bee4f403f95be16fc9acd2947514a78",
                "sha256:b36a1c245f2d304965eb4e0a82848379241dc04b865afcc4aab16748587e1923"
            ],
            "version": "==0.5.1"
        },
        "websocket-client": {
            "hashes": [
                "sha256:0fc45c961324d79c781bab301359d5a1b00b13ad1b10415a4780229ef71a5549",
                "sha256:d735b91d6d1692a6a181f2a8c9e0238e5f6373356f561bb9dc4c7af36f452010"
            ],
            "version": "==0.57.0"
        },
        "websockets": {
            "hashes": [
                "sha256:0e4fb4de42701340bd2353bb2eee45314651caa6ccee80dbd5f5d5978888fed5",
                "sha256:1d3f1bf059d04a4e0eb4985a887d49195e15ebabc42364f4eb564b1d065793f5",
                "sha256:20891f0dddade307ffddf593c733a3fdb6b83e6f9eef85908113e628fa5a8308",
                "sha256:295359a2cc78736737dd88c343cd0747546b2174b5e1adc223824bcaf3e164cb",
                "sha256:2db62a9142e88535038a6bcfea70ef9447696ea77891aebb730a333a51ed559a",
                "sha256:3762791ab8b38948f0c4d281c8b2ddfa99b7e510e46bd8dfa942a5fff621068c",
                "sha256:3db87421956f1b0779a7564915875ba774295cc86e81bc671631379371af1170",
                "sha256:3ef56fcc7b1ff90de46ccd5a687bbd13a3180132268c4254fc0fa44ecf4fc422",
                "sha256:4f9f7d28ce1d8f1295717c2c25b732c2bc0645db3215cf757551c392177d7cb8",
                "sha256:5c01fd846263a75bc8a2b9542606927cfad57e7282965d96b93c387622487485",
                "sha256:5c65d2da8c6bce0fca2528f69f44b2f977e06954c8512a952222cea50dad430f",
                "sha256:751a556205d8245ff94aeef23546a1113b1dd4f6e4d102ded66c39b99c2ce6c8",
                "sha256:7ff46d441db78241f4c6c27b3868c9ae71473fe03341340d2dfdbe8d79310acc",
                "sha256:965889d9f0e2a75edd81a07592d0ced54daa5b0785f57dc429c378edbcffe779",
                "sha256:9b248ba3dd8a03b1a10b19efe7d4f7fa41d158fdaa95e2cf65af5a7b95a4f989",
                "sha256:9bef37ee224e104a413f0780e29adb3e514a5b698aabe0d969a6ba426b8435d1",
                "sha256:c1ec8db4fac31850286b7cd3b9c0e1b944204668b8eb721674916d4e28744092",
                "sha256:c8a116feafdb1f84607cb3b14aa1418424ae71fee131642fc568d21423b51824",
                "sha256:ce85b06a10fc65e6143518b96d3dca27b081a740bae261c2fb20375801a9d56d",
                "sha256:d705f8aeecdf3262379644e4b55107a3b55860eb812b673b28d0fbc347a60c55",
                "sha256:e898a0863421650f0bebac8ba40840fc02258ef4714cb7e1fd76b6a6354bda36",
                "sha256:f8a7bff6e8664afc4e6c28b983845c5bc14965030e3fb98789734d416af77c4b"
            ],
            "markers": "python_full_version >= '3.6.1'",
            "version": "==8.1"
        },
        "yarl": {
            "hashes": [
                "sha256:0c2ab325d33f1b824734b3ef51d4d54a54e0e7a23d13b86974507602334c2cce",
                "sha256:0ca2f395591bbd85ddd50a82eb1fde9c1066fafe888c5c7cc1d810cf03fd3cc6",
                "sha256:2098a4b4b9d75ee352807a95cdf5f10180db903bc5b7270715c6bbe2551f64ce",
                "sha256:25e66e5e2007c7a39541ca13b559cd8ebc2ad8fe00ea94a2aad28a9b1e44e5ae",
                "sha256:26d7c90cb04dee1665282a5d1a998defc1a9e012fdca0f33396f81508f49696d",
                "sha256:308b98b0c8cd1dfef1a0311dc5e38ae8f9b58349226aa0533f15a16717ad702f",
                "sha256:3ce3d4f7c6b69c4e4f0704b32eca8123b9c58ae91af740481aa57d7857b5e41b",
                "sha256:58cd9c469eced558cd81aa3f484b2924e8897049e06889e8ff2510435b7ef74b",
                "sha256:5b10eb0e7f044cf0b035112446b26a3a2946bca9d7d7edb5e54a2ad2f6652abb",
                "sha256:6faa19d3824c21bcbfdfce5171e193c8b4ddafdf0ac3f129ccf0cdfcb083e462",
                "sha256:944494be42fa630134bf907714d40207e646fd5a94423c90d5b514f7b0713fea",
                "sha256:a161de7e50224e8e3de6e184707476b5a989037dcb24292b391a3d66ff158e70",
                "sha256:a4844ebb2be14768f7994f2017f70aca39d658a96c786211be5ddbe1c68794c1",
                "sha256:c2b509ac3d4b988ae8769901c66345425e361d518aecbe4acbfc2567e416626a",
                "sha256:c9959d49a77b0e07559e579f38b2f3711c2b8716b8410b320bf9713013215a1b",
                "sha256:d8cdee92bc930d8b09d8bd2043cedd544d9c8bd7436a77678dd602467a993080",
                "sha256:e15199cdb423316e15f108f51249e44eb156ae5dba232cb73be555324a1d49c2"
            ],
            "markers": "python_version >= '3.5'",
            "version": "==1.4.2"
        }
    },
    "develop": {
        "appdirs": {
            "hashes": [
                "sha256:7d5d0167b2b1ba821647616af46a749d1c653740dd0d2415100fe26e27afdf41",
                "sha256:a841dacd6b99318a741b166adb07e19ee71a274450e68237b4650ca1055ab128"
            ],
            "version": "==1.4.4"
        },
        "attrs": {
            "hashes": [
                "sha256:08a96c641c3a74e44eb59afb61a24f2cb9f4d7188748e76ba4bb5edfa3cb7d1c",
                "sha256:f7b7ce16570fe9965acd6d30101a28f62fb4a7f9e926b3bbc9b61f8b04247e72"
            ],
            "markers": "python_version >= '2.7' and python_version not in '3.0, 3.1, 3.2, 3.3'",
            "version": "==19.3.0"
        },
        "black": {
            "hashes": [
                "sha256:1b30e59be925fafc1ee4565e5e08abef6b03fe455102883820fe5ee2e4734e0b",
                "sha256:c2edb73a08e9e0e6f65a0e6af18b059b8b1cdd5bef997d7a0b181df93dc81539"
            ],
            "index": "pypi",
            "version": "==19.10b0"
        },
        "cfgv": {
            "hashes": [
                "sha256:1ccf53320421aeeb915275a196e23b3b8ae87dea8ac6698b1638001d4a486d53",
                "sha256:c8e8f552ffcc6194f4e18dd4f68d9aef0c0d58ae7e7be8c82bee3c5e9edfa513"
            ],
            "markers": "python_full_version >= '3.6.1'",
            "version": "==3.1.0"
        },
        "click": {
            "hashes": [
                "sha256:d2b5255c7c6349bc1bd1e59e08cd12acbbd63ce649f2588755783aa94dfb6b1a",
                "sha256:dacca89f4bfadd5de3d7489b7c8a566eee0d3676333fbb50030263894c38c0dc"
            ],
            "markers": "python_version >= '2.7' and python_version not in '3.0, 3.1, 3.2, 3.3, 3.4'",
            "version": "==7.1.2"
        },
        "distlib": {
            "hashes": [
                "sha256:8c09de2c67b3e7deef7184574fc060ab8a793e7adbb183d942c389c8b13c52fb",
                "sha256:edf6116872c863e1aa9d5bb7cb5e05a022c519a4594dc703843343a9ddd9bff1"
            ],
            "version": "==0.3.1"
        },
        "filelock": {
            "hashes": [
                "sha256:18d82244ee114f543149c66a6e0c14e9c4f8a1044b5cdaadd0f82159d6a6ff59",
                "sha256:929b7d63ec5b7d6b71b0fa5ac14e030b3f70b75747cef1b10da9b879fef15836"
            ],
            "version": "==3.0.12"
        },
        "flake8": {
            "hashes": [
                "sha256:15e351d19611c887e482fb960eae4d44845013cc142d42896e9862f775d8cf5c",
                "sha256:f04b9fcbac03b0a3e58c0ab3a0ecc462e023a9faf046d57794184028123aa208"
            ],
            "index": "pypi",
            "version": "==3.8.3"
        },
        "flake8-annotations": {
            "hashes": [
                "sha256:7816a5d8f65ffdf37b8e21e5b17e0fd1e492aa92638573276de066e889a22b26",
                "sha256:8d18db74a750dd97f40b483cc3ef80d07d03f687525bad8fd83365dcd3bfd414"
            ],
            "index": "pypi",
            "version": "==2.3.0"
        },
        "identify": {
            "hashes": [
                "sha256:882c4b08b4569517b5f2257ecca180e01f38400a17f429f5d0edff55530c41c7",
                "sha256:f89add935982d5bc62913ceee16c9297d8ff14b226e9d3072383a4e38136b656"
            ],
            "markers": "python_version >= '2.7' and python_version not in '3.0, 3.1, 3.2, 3.3'",
            "version": "==1.4.23"
        },
        "mccabe": {
            "hashes": [
                "sha256:ab8a6258860da4b6677da4bd2fe5dc2c659cff31b3ee4f7f5d64e79735b80d42",
                "sha256:dd8d182285a0fe56bace7f45b5e7d1a6ebcbf524e8f3bd87eb0f125271b8831f"
            ],
            "version": "==0.6.1"
        },
        "nodeenv": {
            "hashes": [
                "sha256:4b0b77afa3ba9b54f4b6396e60b0c83f59eaeb2d63dc3cc7a70f7f4af96c82bc"
            ],
            "version": "==1.4.0"
        },
        "pathspec": {
            "hashes": [
                "sha256:7d91249d21749788d07a2d0f94147accd8f845507400749ea19c1ec9054a12b0",
                "sha256:da45173eb3a6f2a5a487efba21f050af2b41948be6ab52b6a1e3ff22bb8b7061"
            ],
            "version": "==0.8.0"
        },
        "pre-commit": {
            "hashes": [
                "sha256:1657663fdd63a321a4a739915d7d03baedd555b25054449090f97bb0cb30a915",
                "sha256:e8b1315c585052e729ab7e99dcca5698266bedce9067d21dc909c23e3ceed626"
            ],
            "index": "pypi",
            "version": "==2.6.0"
        },
        "pycodestyle": {
            "hashes": [
                "sha256:2295e7b2f6b5bd100585ebcb1f616591b652db8a741695b3d8f5d28bdc934367",
                "sha256:c58a7d2815e0e8d7972bf1803331fb0152f867bd89adf8a01dfd55085434192e"
            ],
            "markers": "python_version >= '2.7' and python_version not in '3.0, 3.1, 3.2, 3.3'",
            "version": "==2.6.0"
        },
        "pyflakes": {
            "hashes": [
                "sha256:0d94e0e05a19e57a99444b6ddcf9a6eb2e5c68d3ca1e98e90707af8152c90a92",
                "sha256:35b2d75ee967ea93b55750aa9edbbf72813e06a66ba54438df2cfac9e3c27fc8"
            ],
            "markers": "python_version >= '2.7' and python_version not in '3.0, 3.1, 3.2, 3.3'",
            "version": "==2.2.0"
        },
        "pyyaml": {
            "hashes": [
                "sha256:06a0d7ba600ce0b2d2fe2e78453a470b5a6e000a985dd4a4e54e436cc36b0e97",
                "sha256:240097ff019d7c70a4922b6869d8a86407758333f02203e0fc6ff79c5dcede76",
                "sha256:4f4b913ca1a7319b33cfb1369e91e50354d6f07a135f3b901aca02aa95940bd2",
                "sha256:69f00dca373f240f842b2931fb2c7e14ddbacd1397d57157a9b005a6a9942648",
                "sha256:73f099454b799e05e5ab51423c7bcf361c58d3206fa7b0d555426b1f4d9a3eaf",
                "sha256:74809a57b329d6cc0fdccee6318f44b9b8649961fa73144a98735b0aaf029f1f",
                "sha256:7739fc0fa8205b3ee8808aea45e968bc90082c10aef6ea95e855e10abf4a37b2",
                "sha256:95f71d2af0ff4227885f7a6605c37fd53d3a106fcab511b8860ecca9fcf400ee",
                "sha256:b8eac752c5e14d3eca0e6dd9199cd627518cb5ec06add0de9d32baeee6fe645d",
                "sha256:cc8955cfbfc7a115fa81d85284ee61147059a753344bc51098f3ccd69b0d7e0c",
                "sha256:d13155f591e6fcc1ec3b30685d50bf0711574e2c0dfffd7644babf8b5102ca1a"
            ],
            "version": "==5.3.1"
        },
        "regex": {
            "hashes": [
                "sha256:0dc64ee3f33cd7899f79a8d788abfbec168410be356ed9bd30bbd3f0a23a7204",
                "sha256:1269fef3167bb52631ad4fa7dd27bf635d5a0790b8e6222065d42e91bede4162",
                "sha256:14a53646369157baa0499513f96091eb70382eb50b2c82393d17d7ec81b7b85f",
                "sha256:3a3af27a8d23143c49a3420efe5b3f8cf1a48c6fc8bc6856b03f638abc1833bb",
                "sha256:46bac5ca10fb748d6c55843a931855e2727a7a22584f302dd9bb1506e69f83f6",
                "sha256:4c037fd14c5f4e308b8370b447b469ca10e69427966527edcab07f52d88388f7",
                "sha256:51178c738d559a2d1071ce0b0f56e57eb315bcf8f7d4cf127674b533e3101f88",
                "sha256:5ea81ea3dbd6767873c611687141ec7b06ed8bab43f68fad5b7be184a920dc99",
                "sha256:6961548bba529cac7c07af2fd4d527c5b91bb8fe18995fed6044ac22b3d14644",
                "sha256:75aaa27aa521a182824d89e5ab0a1d16ca207318a6b65042b046053cfc8ed07a",
                "sha256:7a2dd66d2d4df34fa82c9dc85657c5e019b87932019947faece7983f2089a840",
                "sha256:8a51f2c6d1f884e98846a0a9021ff6861bdb98457879f412fdc2b42d14494067",
                "sha256:9c568495e35599625f7b999774e29e8d6b01a6fb684d77dee1f56d41b11b40cd",
                "sha256:9eddaafb3c48e0900690c1727fba226c4804b8e6127ea409689c3bb492d06de4",
                "sha256:bbb332d45b32df41200380fff14712cb6093b61bd142272a10b16778c418e98e",
                "sha256:bc3d98f621898b4a9bc7fecc00513eec8f40b5b83913d74ccb445f037d58cd89",
                "sha256:c11d6033115dc4887c456565303f540c44197f4fc1a2bfb192224a301534888e",
                "sha256:c50a724d136ec10d920661f1442e4a8b010a4fe5aebd65e0c2241ea41dbe93dc",
                "sha256:d0a5095d52b90ff38592bbdc2644f17c6d495762edf47d876049cfd2968fbccf",
                "sha256:d6cff2276e502b86a25fd10c2a96973fdb45c7a977dca2138d661417f3728341",
                "sha256:e46d13f38cfcbb79bfdb2964b0fe12561fe633caf964a77a5f8d4e45fe5d2ef7"
            ],
            "version": "==2020.7.14"
        },
        "six": {
            "hashes": [
                "sha256:30639c035cdb23534cd4aa2dd52c3bf48f06e5f4a941509c8bafd8ce11080259",
                "sha256:8b74bedcbbbaca38ff6d7491d76f2b06b3592611af620f8426e82dddb04a5ced"
            ],
            "markers": "python_version >= '2.7' and python_version not in '3.0, 3.1, 3.2, 3.3'",
            "version": "==1.15.0"
        },
        "toml": {
            "hashes": [
                "sha256:926b612be1e5ce0634a2ca03470f95169cf16f939018233a670519cb4ac58b0f",
                "sha256:bda89d5935c2eac546d648028b9901107a595863cb36bae0c73ac804a9b4ce88"
            ],
            "version": "==0.10.1"
        },
        "typed-ast": {
            "hashes": [
                "sha256:0666aa36131496aed8f7be0410ff974562ab7eeac11ef351def9ea6fa28f6355",
                "sha256:0c2c07682d61a629b68433afb159376e24e5b2fd4641d35424e462169c0a7919",
                "sha256:249862707802d40f7f29f6e1aad8d84b5aa9e44552d2cc17384b209f091276aa",
                "sha256:24995c843eb0ad11a4527b026b4dde3da70e1f2d8806c99b7b4a7cf491612652",
                "sha256:269151951236b0f9a6f04015a9004084a5ab0d5f19b57de779f908621e7d8b75",
                "sha256:4083861b0aa07990b619bd7ddc365eb7fa4b817e99cf5f8d9cf21a42780f6e01",
                "sha256:498b0f36cc7054c1fead3d7fc59d2150f4d5c6c56ba7fb150c013fbc683a8d2d",
                "sha256:4e3e5da80ccbebfff202a67bf900d081906c358ccc3d5e3c8aea42fdfdfd51c1",
                "sha256:6daac9731f172c2a22ade6ed0c00197ee7cc1221aa84cfdf9c31defeb059a907",
                "sha256:715ff2f2df46121071622063fc7543d9b1fd19ebfc4f5c8895af64a77a8c852c",
                "sha256:73d785a950fc82dd2a25897d525d003f6378d1cb23ab305578394694202a58c3",
                "sha256:8c8aaad94455178e3187ab22c8b01a3837f8ee50e09cf31f1ba129eb293ec30b",
                "sha256:8ce678dbaf790dbdb3eba24056d5364fb45944f33553dd5869b7580cdbb83614",
                "sha256:aaee9905aee35ba5905cfb3c62f3e83b3bec7b39413f0a7f19be4e547ea01ebb",
                "sha256:bcd3b13b56ea479b3650b82cabd6b5343a625b0ced5429e4ccad28a8973f301b",
                "sha256:c9e348e02e4d2b4a8b2eedb48210430658df6951fa484e59de33ff773fbd4b41",
                "sha256:d205b1b46085271b4e15f670058ce182bd1199e56b317bf2ec004b6a44f911f6",
                "sha256:d43943ef777f9a1c42bf4e552ba23ac77a6351de620aa9acf64ad54933ad4d34",
                "sha256:d5d33e9e7af3b34a40dc05f498939f0ebf187f07c385fd58d591c533ad8562fe",
                "sha256:fc0fea399acb12edbf8a628ba8d2312f583bdbdb3335635db062fa98cf71fca4",
                "sha256:fe460b922ec15dd205595c9b5b99e2f056fd98ae8f9f56b888e7a17dc2b757e7"
            ],
            "version": "==1.4.1"
        },
        "virtualenv": {
            "hashes": [
                "sha256:c11a475400e98450403c0364eb3a2d25d42f71cf1493da64390487b666de4324",
                "sha256:e10cc66f40cbda459720dfe1d334c4dc15add0d80f09108224f171006a97a172"
            ],
            "markers": "python_version >= '2.7' and python_version not in '3.0, 3.1, 3.2, 3.3'",
            "version": "==20.0.26"
        }
    }
}<|MERGE_RESOLUTION|>--- conflicted
+++ resolved
@@ -1,11 +1,7 @@
 {
     "_meta": {
         "hash": {
-<<<<<<< HEAD
-            "sha256": "4988778bec73a76302cc7bd47b5c379faa96e4385b7dacbef9266cf85b5d82ac"
-=======
-            "sha256": "55dd4187a42fe18819d0a5262768cf1ced6ff65cb3d31ad2d9f7dbaed80da30c"
->>>>>>> 47eb1558
+            "sha256": "5fa839e05dd00f95ac82ed8e62ae6bf12ee76df0868fdf02fdf48a9d129a32e1"
         },
         "pipfile-spec": 6,
         "requires": {
@@ -143,38 +139,6 @@
             "index": "pypi",
             "version": "==1.4.0"
         },
-<<<<<<< HEAD
-        "h11": {
-            "hashes": [
-                "sha256:33d4bca7be0fa039f4e84d50ab00531047e53d6ee8ffbc83501ea602c169cae1",
-                "sha256:4bc6d6a1238b7615b266ada57e0618568066f57dd6fa967d1290ec9309b2f2f1"
-            ],
-            "version": "==0.9.0"
-        },
-        "h2": {
-            "hashes": [
-                "sha256:61e0f6601fa709f35cdb730863b4e5ec7ad449792add80d1410d4174ed139af5",
-                "sha256:875f41ebd6f2c44781259005b157faed1a5031df3ae5aa7bcb4628a6c0782f14"
-            ],
-            "version": "==3.2.0"
-        },
-        "hpack": {
-            "hashes": [
-                "sha256:0edd79eda27a53ba5be2dfabf3b15780928a0dff6eb0c60a3d6767720e970c89",
-                "sha256:8eec9c1f4bfae3408a3f30500261f7e6a65912dc138526ea054f9ad98892e9d2"
-            ],
-            "version": "==3.0.0"
-        },
-        "hstspreload": {
-            "hashes": [
-                "sha256:1ca15ed74605eb9bda3983a459872ee7def91ba0129d637e5cd527063876886b",
-                "sha256:fa88ae62a308dda8f40653152e8f484ea038751b8b8a47d456994aa096c2d617"
-            ],
-            "markers": "python_version >= '3.6'",
-            "version": "==2020.7.14"
-        },
-=======
->>>>>>> 47eb1558
         "html2text": {
             "hashes": [
                 "sha256:c7c629882da0cf377d66f073329ccf34a12ed2adf0169b9285ae4e63ef54c82b",

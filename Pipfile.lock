--- conflicted
+++ resolved
@@ -1,11 +1,7 @@
 {
     "_meta": {
         "hash": {
-<<<<<<< HEAD
-            "sha256": "ca6536c8b6c84c3b927238d299166244bc668f3d352a97a56fc558efbf48d0e6"
-=======
-            "sha256": "287e17d8a695e54ab784c612354530cd87a32d81251eff161f1d204d7c967353"
->>>>>>> 477ab041
+            "sha256": "f5295379fbb99af39ef88ff5de5e18d381154d8d65af534c01fa0887b94c13c1"
         },
         "pipfile-spec": 6,
         "requires": {
@@ -168,16 +164,6 @@
             ],
             "markers": "python_full_version >= '3.5.3'",
             "version": "==1.3.4"
-<<<<<<< HEAD
-        },
-        "googletrans": {
-            "hashes": [
-                "sha256:44caeea42d91ff6ead5c2d49db2b88de66c45c2fe874c8ec03eb9b4ceb3a533d"
-            ],
-            "index": "pypi",
-            "version": "==3.0.0"
-=======
->>>>>>> 477ab041
         },
         "gputil": {
             "hashes": [
@@ -186,38 +172,6 @@
             "index": "pypi",
             "version": "==1.4.0"
         },
-<<<<<<< HEAD
-        "h11": {
-            "hashes": [
-                "sha256:33d4bca7be0fa039f4e84d50ab00531047e53d6ee8ffbc83501ea602c169cae1",
-                "sha256:4bc6d6a1238b7615b266ada57e0618568066f57dd6fa967d1290ec9309b2f2f1"
-            ],
-            "version": "==0.9.0"
-        },
-        "h2": {
-            "hashes": [
-                "sha256:61e0f6601fa709f35cdb730863b4e5ec7ad449792add80d1410d4174ed139af5",
-                "sha256:875f41ebd6f2c44781259005b157faed1a5031df3ae5aa7bcb4628a6c0782f14"
-            ],
-            "version": "==3.2.0"
-        },
-        "hpack": {
-            "hashes": [
-                "sha256:0edd79eda27a53ba5be2dfabf3b15780928a0dff6eb0c60a3d6767720e970c89",
-                "sha256:8eec9c1f4bfae3408a3f30500261f7e6a65912dc138526ea054f9ad98892e9d2"
-            ],
-            "version": "==3.0.0"
-        },
-        "hstspreload": {
-            "hashes": [
-                "sha256:051a752188c3422558a1302be99b742a2dd9d7568419614104ae7e87233f9d63",
-                "sha256:3e1b107d6c865fc28f0f023456f193f2e916d14bca5a16c93fe440bef90c7c58"
-            ],
-            "markers": "python_version >= '3.6'",
-            "version": "==2020.7.7"
-        },
-=======
->>>>>>> 477ab041
         "html2text": {
             "hashes": [
                 "sha256:c7c629882da0cf377d66f073329ccf34a12ed2adf0169b9285ae4e63ef54c82b",
@@ -351,7 +305,6 @@
             "index": "pypi",
             "version": "==2.2.7"
         },
-<<<<<<< HEAD
         "pycparser": {
             "hashes": [
                 "sha256:2d475327684562c3a96cc71adf7dc8c4f0565175cf86b6d7a404ff4c771f15f0",
@@ -381,13 +334,13 @@
             ],
             "index": "pypi",
             "version": "==1.4.0"
-=======
+        },
         "pyparsing": {
             "hashes": [
                 "sha256:c203ec8783bf771a155b207279b9bccb8dea02d8f0c9e5f8ead507bc3246ecc1",
                 "sha256:ef9d7589ef3c200abe66653d3f1ab1033c3c419ae9b9bdb1240a85b024efc88b"
             ],
-            "markers": "python_version >= '2.6' and python_version not in '3.0, 3.1, 3.2, 3.3'",
+            "markers": "python_version >= '2.6' and python_version not in '3.0, 3.1, 3.2'",
             "version": "==2.4.7"
         },
         "pyyaml": {
@@ -406,7 +359,6 @@
             ],
             "index": "pypi",
             "version": "==5.3.1"
->>>>>>> 477ab041
         },
         "requests": {
             "hashes": [
@@ -422,7 +374,7 @@
                 "sha256:30639c035cdb23534cd4aa2dd52c3bf48f06e5f4a941509c8bafd8ce11080259",
                 "sha256:8b74bedcbbbaca38ff6d7491d76f2b06b3592611af620f8426e82dddb04a5ced"
             ],
-            "markers": "python_version >= '2.7' and python_version not in '3.0, 3.1, 3.2, 3.3'",
+            "markers": "python_version >= '2.7' and python_version not in '3.0, 3.1, 3.2'",
             "version": "==1.15.0"
         },
         "soupsieve": {
@@ -700,7 +652,7 @@
                 "sha256:30639c035cdb23534cd4aa2dd52c3bf48f06e5f4a941509c8bafd8ce11080259",
                 "sha256:8b74bedcbbbaca38ff6d7491d76f2b06b3592611af620f8426e82dddb04a5ced"
             ],
-            "markers": "python_version >= '2.7' and python_version not in '3.0, 3.1, 3.2, 3.3'",
+            "markers": "python_version >= '2.7' and python_version not in '3.0, 3.1, 3.2'",
             "version": "==1.15.0"
         },
         "toml": {
@@ -738,19 +690,11 @@
         },
         "virtualenv": {
             "hashes": [
-<<<<<<< HEAD
-                "sha256:c11a475400e98450403c0364eb3a2d25d42f71cf1493da64390487b666de4324",
-                "sha256:e10cc66f40cbda459720dfe1d334c4dc15add0d80f09108224f171006a97a172"
-            ],
-            "markers": "python_version >= '2.7' and python_version not in '3.0, 3.1, 3.2, 3.3'",
-            "version": "==20.0.26"
-=======
                 "sha256:26cdd725a57fef4c7c22060dba4647ebd8ca377e30d1c1cf547b30a0b79c43b4",
                 "sha256:c51f1ba727d1614ce8fd62457748b469fbedfdab2c7e5dd480c9ae3fbe1233f1"
             ],
             "markers": "python_version >= '2.7' and python_version not in '3.0, 3.1, 3.2, 3.3'",
             "version": "==20.0.27"
->>>>>>> 477ab041
         }
     }
 }
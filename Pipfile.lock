{
    "_meta": {
        "hash": {
<<<<<<< HEAD
            "sha256": "5fa839e05dd00f95ac82ed8e62ae6bf12ee76df0868fdf02fdf48a9d129a32e1"
=======
            "sha256": "5c847688f8ba98ddaf94a076f157321f0b9e08160cbf3908709b924644e53fc1"
>>>>>>> b85b57e4
        },
        "pipfile-spec": 6,
        "requires": {
            "python_version": "3.8"
        },
        "sources": [
            {
                "name": "pypi",
                "url": "https://pypi.org/simple",
                "verify_ssl": true
            }
        ]
    },
    "default": {
        "aiogoogletrans": {
            "hashes": [
                "sha256:a1300ce28e66b4dcf8ca778d27d5e404d1ec3a7b55b74360e4ea7336461acca1",
                "sha256:f69cabd1b1fe5a263090f444df39561ba7915439bb060df0a0a1eeb2e32e3d83"
            ],
            "index": "pypi",
            "version": "==3.3.2"
        },
        "aiohttp": {
            "hashes": [
                "sha256:1e984191d1ec186881ffaed4581092ba04f7c61582a177b187d3a2f07ed9719e",
                "sha256:259ab809ff0727d0e834ac5e8a283dc5e3e0ecc30c4d80b3cd17a4139ce1f326",
                "sha256:2f4d1a4fdce595c947162333353d4a44952a724fba9ca3205a3df99a33d1307a",
                "sha256:32e5f3b7e511aa850829fbe5aa32eb455e5534eaa4b1ce93231d00e2f76e5654",
                "sha256:344c780466b73095a72c616fac5ea9c4665add7fc129f285fbdbca3cccf4612a",
                "sha256:460bd4237d2dbecc3b5ed57e122992f60188afe46e7319116da5eb8a9dfedba4",
                "sha256:4c6efd824d44ae697814a2a85604d8e992b875462c6655da161ff18fd4f29f17",
                "sha256:50aaad128e6ac62e7bf7bd1f0c0a24bc968a0c0590a726d5a955af193544bcec",
                "sha256:6206a135d072f88da3e71cc501c59d5abffa9d0bb43269a6dcd28d66bfafdbdd",
                "sha256:65f31b622af739a802ca6fd1a3076fd0ae523f8485c52924a89561ba10c49b48",
                "sha256:ae55bac364c405caa23a4f2d6cfecc6a0daada500274ffca4a9230e7129eac59",
                "sha256:b778ce0c909a2653741cb4b1ac7015b5c130ab9c897611df43ae6a58523cb965"
            ],
            "index": "pypi",
            "version": "==3.6.2"
        },
        "async-timeout": {
            "hashes": [
                "sha256:0c3c816a028d47f659d6ff5c745cb2acf1f966da1fe5c19c77a70282b25f4c5f",
                "sha256:4291ca197d287d274d0b6cb5d6f8f8f82d434ed288f962539ff18cc9012f9ea3"
            ],
            "markers": "python_full_version >= '3.5.3'",
            "version": "==3.0.1"
        },
        "attrs": {
            "hashes": [
                "sha256:08a96c641c3a74e44eb59afb61a24f2cb9f4d7188748e76ba4bb5edfa3cb7d1c",
                "sha256:f7b7ce16570fe9965acd6d30101a28f62fb4a7f9e926b3bbc9b61f8b04247e72"
            ],
            "markers": "python_version >= '2.7' and python_version not in '3.0, 3.1, 3.2, 3.3'",
            "version": "==19.3.0"
        },
        "beautifulsoup4": {
            "hashes": [
                "sha256:73cc4d115b96f79c7d77c1c7f7a0a8d4c57860d1041df407dd1aae7f07a77fd7",
                "sha256:a6237df3c32ccfaee4fd201c8f5f9d9df619b93121d01353a64a73ce8c6ef9a8",
                "sha256:e718f2342e2e099b640a34ab782407b7b676f47ee272d6739e60b8ea23829f2c"
            ],
            "index": "pypi",
            "version": "==4.9.1"
        },
        "bleach": {
            "hashes": [
                "sha256:2bce3d8fab545a6528c8fa5d9f9ae8ebc85a56da365c7f85180bfe96a35ef22f",
                "sha256:3c4c520fdb9db59ef139915a5db79f8b51bc2a7257ea0389f30c846883430a4b"
            ],
            "index": "pypi",
            "version": "==3.1.5"
        },
        "certifi": {
            "hashes": [
                "sha256:5930595817496dd21bb8dc35dad090f1c2cd0adfaf21204bf6732ca5d8ee34d3",
                "sha256:8fc0819f1f30ba15bdb34cceffb9ef04d99f420f68eb75d901e9560b8749fc41"
            ],
            "version": "==2020.6.20"
        },
        "chardet": {
            "hashes": [
                "sha256:84ab92ed1c4d4f16916e05906b6b75a6c0fb5db821cc65e70cbd64a3e2a5eaae",
                "sha256:fc323ffcaeaed0e0a02bf4d117757b98aed530d9ed4531e3e15460124c106691"
            ],
            "version": "==3.0.4"
        },
        "discord.py": {
            "hashes": [
                "sha256:1b546a32c0cd83d949392a71e5b06e30e19d1067246e3826d32ae9b8b3d06c1e",
                "sha256:8ef58d6fc1e66903bc00ae79c4c09a38aa71043e88a83da4d2e8b9b1c9f9b9e2"
            ],
            "index": "pypi",
            "version": "==1.3.4"
        },
        "html2text": {
            "hashes": [
                "sha256:c7c629882da0cf377d66f073329ccf34a12ed2adf0169b9285ae4e63ef54c82b",
                "sha256:e296318e16b059ddb97f7a8a1d6a5c1d7af4544049a01e261731d2d5cc277bbb"
            ],
            "index": "pypi",
            "version": "==2020.1.16"
        },
        "html5lib": {
            "hashes": [
                "sha256:0d78f8fde1c230e99fe37986a60526d7049ed4bf8a9fadbad5f00e22e58e041d",
                "sha256:b2e5b40261e20f354d198eae92afc10d750afb487ed5e50f9c4eaf07c184146f"
            ],
            "index": "pypi",
            "version": "==1.1"
        },
        "idna": {
            "hashes": [
                "sha256:b307872f855b18632ce0c21c5e45be78c0ea7ae4c15c828c20788b26921eb3f6",
                "sha256:b97d804b1e9b523befed77c48dacec60e6dcb0b5391d57af6a65a312a90648c0"
            ],
            "markers": "python_version >= '2.7' and python_version not in '3.0, 3.1, 3.2, 3.3'",
            "version": "==2.10"
        },
        "loguru": {
            "hashes": [
                "sha256:70201d5fce26da89b7a5f168caa2bb674e06b969829f56737db1d6472e53e7c3",
                "sha256:e5d362a43cd2fc2da63551d79a6830619c4d5b3a8b976515748026f92f351b61"
            ],
            "index": "pypi",
            "version": "==0.5.1"
        },
        "lxml": {
            "hashes": [
                "sha256:05a444b207901a68a6526948c7cc8f9fe6d6f24c70781488e32fd74ff5996e3f",
                "sha256:08fc93257dcfe9542c0a6883a25ba4971d78297f63d7a5a26ffa34861ca78730",
                "sha256:107781b213cf7201ec3806555657ccda67b1fccc4261fb889ef7fc56976db81f",
                "sha256:121b665b04083a1e85ff1f5243d4a93aa1aaba281bc12ea334d5a187278ceaf1",
                "sha256:2b30aa2bcff8e958cd85d907d5109820b01ac511eae5b460803430a7404e34d7",
                "sha256:4b4a111bcf4b9c948e020fd207f915c24a6de3f1adc7682a2d92660eb4e84f1a",
                "sha256:5591c4164755778e29e69b86e425880f852464a21c7bb53c7ea453bbe2633bbe",
                "sha256:59daa84aef650b11bccd18f99f64bfe44b9f14a08a28259959d33676554065a1",
                "sha256:5a9c8d11aa2c8f8b6043d845927a51eb9102eb558e3f936df494e96393f5fd3e",
                "sha256:5dd20538a60c4cc9a077d3b715bb42307239fcd25ef1ca7286775f95e9e9a46d",
                "sha256:74f48ec98430e06c1fa8949b49ebdd8d27ceb9df8d3d1c92e1fdc2773f003f20",
                "sha256:786aad2aa20de3dbff21aab86b2fb6a7be68064cbbc0219bde414d3a30aa47ae",
                "sha256:7ad7906e098ccd30d8f7068030a0b16668ab8aa5cda6fcd5146d8d20cbaa71b5",
                "sha256:80a38b188d20c0524fe8959c8ce770a8fdf0e617c6912d23fc97c68301bb9aba",
                "sha256:92282c83547a9add85ad658143c76a64a8d339028926d7dc1998ca029c88ea6a",
                "sha256:94150231f1e90c9595ccc80d7d2006c61f90a5995db82bccbca7944fd457f0f6",
                "sha256:9dc9006dcc47e00a8a6a029eb035c8f696ad38e40a27d073a003d7d1443f5d88",
                "sha256:a76979f728dd845655026ab991df25d26379a1a8fc1e9e68e25c7eda43004bed",
                "sha256:aa8eba3db3d8761db161003e2d0586608092e217151d7458206e243be5a43843",
                "sha256:bea760a63ce9bba566c23f726d72b3c0250e2fa2569909e2d83cda1534c79443",
                "sha256:c3f511a3c58676147c277eff0224c061dd5a6a8e1373572ac817ac6324f1b1e0",
                "sha256:cc411ad324a4486b142c41d9b2b6a722c534096963688d879ea6fa8a35028258",
                "sha256:cdc13a1682b2a6241080745b1953719e7fe0850b40a5c71ca574f090a1391df6",
                "sha256:e1cacf4796b20865789083252186ce9dc6cc59eca0c2e79cca332bdff24ac481",
                "sha256:e70d4e467e243455492f5de463b72151cc400710ac03a0678206a5f27e79ddef",
                "sha256:ecc930ae559ea8a43377e8b60ca6f8d61ac532fc57efb915d899de4a67928efd",
                "sha256:f161af26f596131b63b236372e4ce40f3167c1b5b5d459b29d2514bd8c9dc9ee"
            ],
            "index": "pypi",
            "version": "==4.5.2"
        },
        "markdownify": {
            "hashes": [
                "sha256:28ce67d1888e4908faaab7b04d2193cda70ea4f902f156a21d0aaea55e63e0a1"
            ],
            "index": "pypi",
            "version": "==0.4.1"
        },
        "multidict": {
            "hashes": [
                "sha256:1ece5a3369835c20ed57adadc663400b5525904e53bae59ec854a5d36b39b21a",
                "sha256:275ca32383bc5d1894b6975bb4ca6a7ff16ab76fa622967625baeebcf8079000",
                "sha256:3750f2205b800aac4bb03b5ae48025a64e474d2c6cc79547988ba1d4122a09e2",
                "sha256:4538273208e7294b2659b1602490f4ed3ab1c8cf9dbdd817e0e9db8e64be2507",
                "sha256:5141c13374e6b25fe6bf092052ab55c0c03d21bd66c94a0e3ae371d3e4d865a5",
                "sha256:51a4d210404ac61d32dada00a50ea7ba412e6ea945bbe992e4d7a595276d2ec7",
                "sha256:5cf311a0f5ef80fe73e4f4c0f0998ec08f954a6ec72b746f3c179e37de1d210d",
                "sha256:6513728873f4326999429a8b00fc7ceddb2509b01d5fd3f3be7881a257b8d463",
                "sha256:7388d2ef3c55a8ba80da62ecfafa06a1c097c18032a501ffd4cabbc52d7f2b19",
                "sha256:9456e90649005ad40558f4cf51dbb842e32807df75146c6d940b6f5abb4a78f3",
                "sha256:c026fe9a05130e44157b98fea3ab12969e5b60691a276150db9eda71710cd10b",
                "sha256:d14842362ed4cf63751648e7672f7174c9818459d169231d03c56e84daf90b7c",
                "sha256:e0d072ae0f2a179c375f67e3da300b47e1a83293c554450b29c900e50afaae87",
                "sha256:f07acae137b71af3bb548bd8da720956a3bc9f9a0b87733e0899226a2317aeb7",
                "sha256:fbb77a75e529021e7c4a8d4e823d88ef4d23674a202be4f5addffc72cbb91430",
                "sha256:fcfbb44c59af3f8ea984de67ec7c306f618a3ec771c2843804069917a8f2e255",
                "sha256:feed85993dbdb1dbc29102f50bca65bdc68f2c0c8d352468c25b54874f23c39d"
            ],
            "markers": "python_version >= '3.5'",
            "version": "==4.7.6"
        },
        "nekos.py": {
            "hashes": [
                "sha256:a47d07c7190af701851fd4f2335da319989c5ddb65b8baa3207b4bbdee05be4c",
                "sha256:a909bf771799c8837f431e6980001c95fab5254508fb3317fa2ffdddfe08c04d"
            ],
            "index": "pypi",
            "version": "==1.0.3"
        },
        "packaging": {
            "hashes": [
                "sha256:4357f74f47b9c12db93624a82154e9b120fa8293699949152b22065d556079f8",
                "sha256:998416ba6962ae7fbd6596850b80e17859a5753ba17c32284f67bfff33784181"
            ],
            "markers": "python_version >= '2.7' and python_version not in '3.0, 3.1, 3.2, 3.3'",
            "version": "==20.4"
        },
        "praw": {
            "hashes": [
                "sha256:6b93ad1e53385c68753203ec87f4d0053b2425b09fc8813847800a542efdfe6c",
                "sha256:fb55e46203a771342da7cbe144fbcd8c61d825719ce1025bdd72112194a0228f"
            ],
            "index": "pypi",
            "version": "==7.1.0"
        },
        "prawcore": {
            "hashes": [
                "sha256:4c372183f1926efe8914476864705fa84234a9ca158f32046962788d6129a518",
                "sha256:cf71388d869becbcbdfd90258b19d2173c197a457f2dd0bef0566b6cfb9b95a1"
            ],
            "version": "==1.4.0"
        },
        "py-stackexchange": {
            "hashes": [
                "sha256:848bf85d98b95706750c61572fc2a2677cb8566e96b078bbe6261f0e2d8252b4"
            ],
            "index": "pypi",
            "version": "==2.2.7"
        },
        "pyparsing": {
            "hashes": [
                "sha256:c203ec8783bf771a155b207279b9bccb8dea02d8f0c9e5f8ead507bc3246ecc1",
                "sha256:ef9d7589ef3c200abe66653d3f1ab1033c3c419ae9b9bdb1240a85b024efc88b"
            ],
            "markers": "python_version >= '2.6' and python_version not in '3.0, 3.1, 3.2'",
            "version": "==2.4.7"
        },
        "pyyaml": {
            "hashes": [
                "sha256:06a0d7ba600ce0b2d2fe2e78453a470b5a6e000a985dd4a4e54e436cc36b0e97",
                "sha256:240097ff019d7c70a4922b6869d8a86407758333f02203e0fc6ff79c5dcede76",
                "sha256:4f4b913ca1a7319b33cfb1369e91e50354d6f07a135f3b901aca02aa95940bd2",
                "sha256:69f00dca373f240f842b2931fb2c7e14ddbacd1397d57157a9b005a6a9942648",
                "sha256:73f099454b799e05e5ab51423c7bcf361c58d3206fa7b0d555426b1f4d9a3eaf",
                "sha256:74809a57b329d6cc0fdccee6318f44b9b8649961fa73144a98735b0aaf029f1f",
                "sha256:7739fc0fa8205b3ee8808aea45e968bc90082c10aef6ea95e855e10abf4a37b2",
                "sha256:95f71d2af0ff4227885f7a6605c37fd53d3a106fcab511b8860ecca9fcf400ee",
                "sha256:b8eac752c5e14d3eca0e6dd9199cd627518cb5ec06add0de9d32baeee6fe645d",
                "sha256:cc8955cfbfc7a115fa81d85284ee61147059a753344bc51098f3ccd69b0d7e0c",
                "sha256:d13155f591e6fcc1ec3b30685d50bf0711574e2c0dfffd7644babf8b5102ca1a"
            ],
            "index": "pypi",
            "version": "==5.3.1"
        },
        "requests": {
            "hashes": [
                "sha256:b3559a131db72c33ee969480840fff4bb6dd111de7dd27c8ee1f820f4f00231b",
                "sha256:fe75cc94a9443b9246fc7049224f75604b113c36acb93f87b80ed42c44cbb898"
            ],
            "index": "pypi",
            "version": "==2.24.0"
        },
        "six": {
            "hashes": [
                "sha256:30639c035cdb23534cd4aa2dd52c3bf48f06e5f4a941509c8bafd8ce11080259",
                "sha256:8b74bedcbbbaca38ff6d7491d76f2b06b3592611af620f8426e82dddb04a5ced"
            ],
            "markers": "python_version >= '2.7' and python_version not in '3.0, 3.1, 3.2'",
            "version": "==1.15.0"
        },
        "soupsieve": {
            "hashes": [
                "sha256:1634eea42ab371d3d346309b93df7870a88610f0725d47528be902a0d95ecc55",
                "sha256:a59dc181727e95d25f781f0eb4fd1825ff45590ec8ff49eadfd7f1a537cc0232"
            ],
            "markers": "python_version >= '3.5'",
            "version": "==2.0.1"
        },
        "stackexchange": {
            "hashes": [
                "sha256:ef38574485cf807a729dfe14571249a38e2378c35121d06f09b9eb891d57f2aa"
            ],
            "index": "pypi",
            "version": "==0.5.0"
        },
        "tabulate": {
            "hashes": [
                "sha256:ac64cb76d53b1231d364babcd72abbb16855adac7de6665122f97b593f1eb2ba",
                "sha256:db2723a20d04bcda8522165c73eea7c300eda74e0ce852d9022e0159d7895007"
            ],
            "index": "pypi",
            "version": "==0.8.7"
        },
        "update-checker": {
            "hashes": [
                "sha256:1ff5dc7aab340b4f7710bd6c69d08ff5a5351617cd4ba0eb8886ddb285e2104f",
                "sha256:2def8db7f63bd45c7d19df5df570f3f3dfeb1a1f050869d7036529295db10e62"
            ],
            "version": "==0.17"
        },
        "urllib3": {
            "hashes": [
                "sha256:3018294ebefce6572a474f0604c2021e33b3fd8006ecd11d62107a5d2a963527",
                "sha256:88206b0eb87e6d677d424843ac5209e3fb9d0190d0ee169599165ec25e9d9115"
            ],
            "markers": "python_version >= '2.7' and python_version not in '3.0, 3.1, 3.2, 3.3, 3.4' and python_version < '4'",
            "version": "==1.25.9"
        },
        "webencodings": {
            "hashes": [
                "sha256:a0af1213f3c2226497a97e2b3aa01a7e4bee4f403f95be16fc9acd2947514a78",
                "sha256:b36a1c245f2d304965eb4e0a82848379241dc04b865afcc4aab16748587e1923"
            ],
            "version": "==0.5.1"
        },
        "websocket-client": {
            "hashes": [
                "sha256:0fc45c961324d79c781bab301359d5a1b00b13ad1b10415a4780229ef71a5549",
                "sha256:d735b91d6d1692a6a181f2a8c9e0238e5f6373356f561bb9dc4c7af36f452010"
            ],
            "version": "==0.57.0"
        },
        "websockets": {
            "hashes": [
                "sha256:0e4fb4de42701340bd2353bb2eee45314651caa6ccee80dbd5f5d5978888fed5",
                "sha256:1d3f1bf059d04a4e0eb4985a887d49195e15ebabc42364f4eb564b1d065793f5",
                "sha256:20891f0dddade307ffddf593c733a3fdb6b83e6f9eef85908113e628fa5a8308",
                "sha256:295359a2cc78736737dd88c343cd0747546b2174b5e1adc223824bcaf3e164cb",
                "sha256:2db62a9142e88535038a6bcfea70ef9447696ea77891aebb730a333a51ed559a",
                "sha256:3762791ab8b38948f0c4d281c8b2ddfa99b7e510e46bd8dfa942a5fff621068c",
                "sha256:3db87421956f1b0779a7564915875ba774295cc86e81bc671631379371af1170",
                "sha256:3ef56fcc7b1ff90de46ccd5a687bbd13a3180132268c4254fc0fa44ecf4fc422",
                "sha256:4f9f7d28ce1d8f1295717c2c25b732c2bc0645db3215cf757551c392177d7cb8",
                "sha256:5c01fd846263a75bc8a2b9542606927cfad57e7282965d96b93c387622487485",
                "sha256:5c65d2da8c6bce0fca2528f69f44b2f977e06954c8512a952222cea50dad430f",
                "sha256:751a556205d8245ff94aeef23546a1113b1dd4f6e4d102ded66c39b99c2ce6c8",
                "sha256:7ff46d441db78241f4c6c27b3868c9ae71473fe03341340d2dfdbe8d79310acc",
                "sha256:965889d9f0e2a75edd81a07592d0ced54daa5b0785f57dc429c378edbcffe779",
                "sha256:9b248ba3dd8a03b1a10b19efe7d4f7fa41d158fdaa95e2cf65af5a7b95a4f989",
                "sha256:9bef37ee224e104a413f0780e29adb3e514a5b698aabe0d969a6ba426b8435d1",
                "sha256:c1ec8db4fac31850286b7cd3b9c0e1b944204668b8eb721674916d4e28744092",
                "sha256:c8a116feafdb1f84607cb3b14aa1418424ae71fee131642fc568d21423b51824",
                "sha256:ce85b06a10fc65e6143518b96d3dca27b081a740bae261c2fb20375801a9d56d",
                "sha256:d705f8aeecdf3262379644e4b55107a3b55860eb812b673b28d0fbc347a60c55",
                "sha256:e898a0863421650f0bebac8ba40840fc02258ef4714cb7e1fd76b6a6354bda36",
                "sha256:f8a7bff6e8664afc4e6c28b983845c5bc14965030e3fb98789734d416af77c4b"
            ],
            "markers": "python_full_version >= '3.6.1'",
            "version": "==8.1"
        },
        "yarl": {
            "hashes": [
                "sha256:0c2ab325d33f1b824734b3ef51d4d54a54e0e7a23d13b86974507602334c2cce",
                "sha256:0ca2f395591bbd85ddd50a82eb1fde9c1066fafe888c5c7cc1d810cf03fd3cc6",
                "sha256:2098a4b4b9d75ee352807a95cdf5f10180db903bc5b7270715c6bbe2551f64ce",
                "sha256:25e66e5e2007c7a39541ca13b559cd8ebc2ad8fe00ea94a2aad28a9b1e44e5ae",
                "sha256:26d7c90cb04dee1665282a5d1a998defc1a9e012fdca0f33396f81508f49696d",
                "sha256:308b98b0c8cd1dfef1a0311dc5e38ae8f9b58349226aa0533f15a16717ad702f",
                "sha256:3ce3d4f7c6b69c4e4f0704b32eca8123b9c58ae91af740481aa57d7857b5e41b",
                "sha256:58cd9c469eced558cd81aa3f484b2924e8897049e06889e8ff2510435b7ef74b",
                "sha256:5b10eb0e7f044cf0b035112446b26a3a2946bca9d7d7edb5e54a2ad2f6652abb",
                "sha256:6faa19d3824c21bcbfdfce5171e193c8b4ddafdf0ac3f129ccf0cdfcb083e462",
                "sha256:944494be42fa630134bf907714d40207e646fd5a94423c90d5b514f7b0713fea",
                "sha256:a161de7e50224e8e3de6e184707476b5a989037dcb24292b391a3d66ff158e70",
                "sha256:a4844ebb2be14768f7994f2017f70aca39d658a96c786211be5ddbe1c68794c1",
                "sha256:c2b509ac3d4b988ae8769901c66345425e361d518aecbe4acbfc2567e416626a",
                "sha256:c9959d49a77b0e07559e579f38b2f3711c2b8716b8410b320bf9713013215a1b",
                "sha256:d8cdee92bc930d8b09d8bd2043cedd544d9c8bd7436a77678dd602467a993080",
                "sha256:e15199cdb423316e15f108f51249e44eb156ae5dba232cb73be555324a1d49c2"
            ],
            "markers": "python_version >= '3.5'",
            "version": "==1.4.2"
        }
    },
    "develop": {
        "appdirs": {
            "hashes": [
                "sha256:7d5d0167b2b1ba821647616af46a749d1c653740dd0d2415100fe26e27afdf41",
                "sha256:a841dacd6b99318a741b166adb07e19ee71a274450e68237b4650ca1055ab128"
            ],
            "version": "==1.4.4"
        },
        "cfgv": {
            "hashes": [
                "sha256:1ccf53320421aeeb915275a196e23b3b8ae87dea8ac6698b1638001d4a486d53",
                "sha256:c8e8f552ffcc6194f4e18dd4f68d9aef0c0d58ae7e7be8c82bee3c5e9edfa513"
            ],
            "markers": "python_full_version >= '3.6.1'",
            "version": "==3.1.0"
        },
        "distlib": {
            "hashes": [
                "sha256:8c09de2c67b3e7deef7184574fc060ab8a793e7adbb183d942c389c8b13c52fb",
                "sha256:edf6116872c863e1aa9d5bb7cb5e05a022c519a4594dc703843343a9ddd9bff1"
            ],
            "version": "==0.3.1"
        },
        "filelock": {
            "hashes": [
                "sha256:18d82244ee114f543149c66a6e0c14e9c4f8a1044b5cdaadd0f82159d6a6ff59",
                "sha256:929b7d63ec5b7d6b71b0fa5ac14e030b3f70b75747cef1b10da9b879fef15836"
            ],
            "version": "==3.0.12"
        },
        "flake8": {
            "hashes": [
                "sha256:15e351d19611c887e482fb960eae4d44845013cc142d42896e9862f775d8cf5c",
                "sha256:f04b9fcbac03b0a3e58c0ab3a0ecc462e023a9faf046d57794184028123aa208"
            ],
            "index": "pypi",
            "version": "==3.8.3"
        },
        "flake8-annotations": {
            "hashes": [
                "sha256:7816a5d8f65ffdf37b8e21e5b17e0fd1e492aa92638573276de066e889a22b26",
                "sha256:8d18db74a750dd97f40b483cc3ef80d07d03f687525bad8fd83365dcd3bfd414"
            ],
            "index": "pypi",
            "version": "==2.3.0"
        },
        "flake8-import-order": {
            "hashes": [
                "sha256:90a80e46886259b9c396b578d75c749801a41ee969a235e163cfe1be7afd2543",
                "sha256:a28dc39545ea4606c1ac3c24e9d05c849c6e5444a50fb7e9cdd430fc94de6e92"
            ],
            "index": "pypi",
            "version": "==0.18.1"
        },
        "identify": {
            "hashes": [
                "sha256:882c4b08b4569517b5f2257ecca180e01f38400a17f429f5d0edff55530c41c7",
                "sha256:f89add935982d5bc62913ceee16c9297d8ff14b226e9d3072383a4e38136b656"
            ],
            "markers": "python_version >= '2.7' and python_version not in '3.0, 3.1, 3.2, 3.3'",
            "version": "==1.4.23"
        },
        "mccabe": {
            "hashes": [
                "sha256:ab8a6258860da4b6677da4bd2fe5dc2c659cff31b3ee4f7f5d64e79735b80d42",
                "sha256:dd8d182285a0fe56bace7f45b5e7d1a6ebcbf524e8f3bd87eb0f125271b8831f"
            ],
            "version": "==0.6.1"
        },
        "nodeenv": {
            "hashes": [
                "sha256:4b0b77afa3ba9b54f4b6396e60b0c83f59eaeb2d63dc3cc7a70f7f4af96c82bc"
            ],
            "version": "==1.4.0"
        },
        "pre-commit": {
            "hashes": [
                "sha256:1657663fdd63a321a4a739915d7d03baedd555b25054449090f97bb0cb30a915",
                "sha256:e8b1315c585052e729ab7e99dcca5698266bedce9067d21dc909c23e3ceed626"
            ],
            "index": "pypi",
            "version": "==2.6.0"
        },
        "pycodestyle": {
            "hashes": [
                "sha256:2295e7b2f6b5bd100585ebcb1f616591b652db8a741695b3d8f5d28bdc934367",
                "sha256:c58a7d2815e0e8d7972bf1803331fb0152f867bd89adf8a01dfd55085434192e"
            ],
            "markers": "python_version >= '2.7' and python_version not in '3.0, 3.1, 3.2, 3.3'",
            "version": "==2.6.0"
        },
        "pyflakes": {
            "hashes": [
                "sha256:0d94e0e05a19e57a99444b6ddcf9a6eb2e5c68d3ca1e98e90707af8152c90a92",
                "sha256:35b2d75ee967ea93b55750aa9edbbf72813e06a66ba54438df2cfac9e3c27fc8"
            ],
            "markers": "python_version >= '2.7' and python_version not in '3.0, 3.1, 3.2, 3.3'",
            "version": "==2.2.0"
        },
        "pyyaml": {
            "hashes": [
                "sha256:06a0d7ba600ce0b2d2fe2e78453a470b5a6e000a985dd4a4e54e436cc36b0e97",
                "sha256:240097ff019d7c70a4922b6869d8a86407758333f02203e0fc6ff79c5dcede76",
                "sha256:4f4b913ca1a7319b33cfb1369e91e50354d6f07a135f3b901aca02aa95940bd2",
                "sha256:69f00dca373f240f842b2931fb2c7e14ddbacd1397d57157a9b005a6a9942648",
                "sha256:73f099454b799e05e5ab51423c7bcf361c58d3206fa7b0d555426b1f4d9a3eaf",
                "sha256:74809a57b329d6cc0fdccee6318f44b9b8649961fa73144a98735b0aaf029f1f",
                "sha256:7739fc0fa8205b3ee8808aea45e968bc90082c10aef6ea95e855e10abf4a37b2",
                "sha256:95f71d2af0ff4227885f7a6605c37fd53d3a106fcab511b8860ecca9fcf400ee",
                "sha256:b8eac752c5e14d3eca0e6dd9199cd627518cb5ec06add0de9d32baeee6fe645d",
                "sha256:cc8955cfbfc7a115fa81d85284ee61147059a753344bc51098f3ccd69b0d7e0c",
                "sha256:d13155f591e6fcc1ec3b30685d50bf0711574e2c0dfffd7644babf8b5102ca1a"
            ],
            "index": "pypi",
            "version": "==5.3.1"
        },
        "six": {
            "hashes": [
                "sha256:30639c035cdb23534cd4aa2dd52c3bf48f06e5f4a941509c8bafd8ce11080259",
                "sha256:8b74bedcbbbaca38ff6d7491d76f2b06b3592611af620f8426e82dddb04a5ced"
            ],
            "markers": "python_version >= '2.7' and python_version not in '3.0, 3.1, 3.2'",
            "version": "==1.15.0"
        },
        "toml": {
            "hashes": [
                "sha256:926b612be1e5ce0634a2ca03470f95169cf16f939018233a670519cb4ac58b0f",
                "sha256:bda89d5935c2eac546d648028b9901107a595863cb36bae0c73ac804a9b4ce88"
            ],
            "version": "==0.10.1"
        },
        "virtualenv": {
            "hashes": [
                "sha256:26cdd725a57fef4c7c22060dba4647ebd8ca377e30d1c1cf547b30a0b79c43b4",
                "sha256:c51f1ba727d1614ce8fd62457748b469fbedfdab2c7e5dd480c9ae3fbe1233f1"
            ],
            "markers": "python_version >= '2.7' and python_version not in '3.0, 3.1, 3.2, 3.3'",
            "version": "==20.0.27"
        }
    }
}<|MERGE_RESOLUTION|>--- conflicted
+++ resolved
@@ -1,11 +1,7 @@
 {
     "_meta": {
         "hash": {
-<<<<<<< HEAD
-            "sha256": "5fa839e05dd00f95ac82ed8e62ae6bf12ee76df0868fdf02fdf48a9d129a32e1"
-=======
-            "sha256": "5c847688f8ba98ddaf94a076f157321f0b9e08160cbf3908709b924644e53fc1"
->>>>>>> b85b57e4
+            "sha256": "5b5a2b91a5c8b8b1f63472a80bd8c2b6cc7f42d1557e939a735403a8cc7850bb"
         },
         "pipfile-spec": 6,
         "requires": {
@@ -239,7 +235,7 @@
                 "sha256:c203ec8783bf771a155b207279b9bccb8dea02d8f0c9e5f8ead507bc3246ecc1",
                 "sha256:ef9d7589ef3c200abe66653d3f1ab1033c3c419ae9b9bdb1240a85b024efc88b"
             ],
-            "markers": "python_version >= '2.6' and python_version not in '3.0, 3.1, 3.2'",
+            "markers": "python_version >= '2.6' and python_version not in '3.0, 3.1, 3.2, 3.3'",
             "version": "==2.4.7"
         },
         "pyyaml": {
@@ -272,7 +268,7 @@
                 "sha256:30639c035cdb23534cd4aa2dd52c3bf48f06e5f4a941509c8bafd8ce11080259",
                 "sha256:8b74bedcbbbaca38ff6d7491d76f2b06b3592611af620f8426e82dddb04a5ced"
             ],
-            "markers": "python_version >= '2.7' and python_version not in '3.0, 3.1, 3.2'",
+            "markers": "python_version >= '2.7' and python_version not in '3.0, 3.1, 3.2, 3.3'",
             "version": "==1.15.0"
         },
         "soupsieve": {
@@ -500,7 +496,7 @@
                 "sha256:30639c035cdb23534cd4aa2dd52c3bf48f06e5f4a941509c8bafd8ce11080259",
                 "sha256:8b74bedcbbbaca38ff6d7491d76f2b06b3592611af620f8426e82dddb04a5ced"
             ],
-            "markers": "python_version >= '2.7' and python_version not in '3.0, 3.1, 3.2'",
+            "markers": "python_version >= '2.7' and python_version not in '3.0, 3.1, 3.2, 3.3'",
             "version": "==1.15.0"
         },
         "toml": {

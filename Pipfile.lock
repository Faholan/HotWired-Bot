{
    "_meta": {
        "hash": {
<<<<<<< HEAD
            "sha256": "eb7a5b7bd7533a2d6681f30a6540335c292009631e1d86d15d90e07729452a15"
=======
            "sha256": "5ea86e90ab97ab60cb82f4c2d9528aba63b38c485531ba5158c742834e6f9c98"
>>>>>>> 6519a7e3
        },
        "pipfile-spec": 6,
        "requires": {
            "python_version": "3.8"
        },
        "sources": [
            {
                "name": "pypi",
                "url": "https://pypi.org/simple",
                "verify_ssl": true
            }
        ]
    },
    "default": {
        "aiogoogletrans": {
            "hashes": [
                "sha256:a1300ce28e66b4dcf8ca778d27d5e404d1ec3a7b55b74360e4ea7336461acca1",
                "sha256:f69cabd1b1fe5a263090f444df39561ba7915439bb060df0a0a1eeb2e32e3d83"
            ],
            "index": "pypi",
            "version": "==3.3.2"
        },
        "aiohttp": {
            "hashes": [
                "sha256:1e984191d1ec186881ffaed4581092ba04f7c61582a177b187d3a2f07ed9719e",
                "sha256:259ab809ff0727d0e834ac5e8a283dc5e3e0ecc30c4d80b3cd17a4139ce1f326",
                "sha256:2f4d1a4fdce595c947162333353d4a44952a724fba9ca3205a3df99a33d1307a",
                "sha256:32e5f3b7e511aa850829fbe5aa32eb455e5534eaa4b1ce93231d00e2f76e5654",
                "sha256:344c780466b73095a72c616fac5ea9c4665add7fc129f285fbdbca3cccf4612a",
                "sha256:460bd4237d2dbecc3b5ed57e122992f60188afe46e7319116da5eb8a9dfedba4",
                "sha256:4c6efd824d44ae697814a2a85604d8e992b875462c6655da161ff18fd4f29f17",
                "sha256:50aaad128e6ac62e7bf7bd1f0c0a24bc968a0c0590a726d5a955af193544bcec",
                "sha256:6206a135d072f88da3e71cc501c59d5abffa9d0bb43269a6dcd28d66bfafdbdd",
                "sha256:65f31b622af739a802ca6fd1a3076fd0ae523f8485c52924a89561ba10c49b48",
                "sha256:ae55bac364c405caa23a4f2d6cfecc6a0daada500274ffca4a9230e7129eac59",
                "sha256:b778ce0c909a2653741cb4b1ac7015b5c130ab9c897611df43ae6a58523cb965"
            ],
            "index": "pypi",
            "version": "==3.6.2"
        },
        "async-timeout": {
            "hashes": [
                "sha256:0c3c816a028d47f659d6ff5c745cb2acf1f966da1fe5c19c77a70282b25f4c5f",
                "sha256:4291ca197d287d274d0b6cb5d6f8f8f82d434ed288f962539ff18cc9012f9ea3"
            ],
            "markers": "python_full_version >= '3.5.3'",
            "version": "==3.0.1"
        },
        "asyncpg": {
            "hashes": [
                "sha256:058baec9d6b75612412baa872a1aa47317d0ff88c318a49f9c4a2389043d5a8d",
                "sha256:0c336903c3b08e970f8af2f606332f1738dba156bca83ed0467dc2f5c70da796",
                "sha256:1388caa456070dab102be874205e3ae8fd1de2577d5de9fa22e65ba5c0f8b110",
                "sha256:25edb0b947eb632b6b53e5a4b36cba5677297bb34cbaba270019714d0a5fed76",
                "sha256:2af6a5a705accd36e13292ea43d08c20b15e52d684beb522cb3a7d3c9c8f3f48",
                "sha256:391aea89871df8c1560750af6c7170f2772c2d133b34772acf3637e3cf4db93e",
                "sha256:394bf19bdddbba07a38cd6fb526ebf66e120444d6b3097332b78efd5b26495b0",
                "sha256:5664d1bd8abe64fc60a0e701eb85fa1d8c9a4a8018a5a59164d27238f2caf395",
                "sha256:57666dfae38f4dbf84ffbf0c5c0f78733fef0e8e083230275dcb9ccad1d5ee09",
                "sha256:74510234c294c6a6767089ba9c938f09a491426c24405634eb357bd91dffd734",
                "sha256:95cd2df61ee00b789bdcd04a080e6d9188693b841db2bf9a87ebaed9e53147e0",
                "sha256:a981500bf6947926e53c48f4d60ae080af1b4ad7fa78e363465a5b5ad4f2b65e",
                "sha256:a9e6fd6f0f9e8bd77e9a4e1ef9a4f83a80674d9136a754ae3603e915da96b627",
                "sha256:ad5ba062e09673b1a4b8d0facaf5a6d9719bf7b337440d10b07fe994d90a9552",
                "sha256:ba90d3578bc6dddcbce461875672fd9bdb34f0b8215b68612dd3b65a956ff51c",
                "sha256:c773c7dbe2f4d3ebc9e3030e94303e45d6742e6c2fc25da0c46a56ea3d83caeb",
                "sha256:da238592235717419a6a7b5edc8564da410ebfd056ca4ecc41e70b1b5df86fba",
                "sha256:e39aac2b3a2f839ce65aa255ce416de899c58b7d38d601d24ca35558e13b48e3",
                "sha256:ec6e7046c98730cb2ba4df41387e10cb8963a3ac2918f69ae416f8aab9ca7b1b",
                "sha256:f0c9719ac00615f097fe91082b785bce36dbf02a5ec4115ede0ebfd2cd9500cb",
                "sha256:f7184689177eeb5a11fa1b2baf3f6f2e26bfd7a85acf4de1a3adbd0867d7c0e2"
            ],
            "index": "pypi",
            "version": "==0.20.1"
        },
        "attrs": {
            "hashes": [
                "sha256:08a96c641c3a74e44eb59afb61a24f2cb9f4d7188748e76ba4bb5edfa3cb7d1c",
                "sha256:f7b7ce16570fe9965acd6d30101a28f62fb4a7f9e926b3bbc9b61f8b04247e72"
            ],
            "markers": "python_version >= '2.7' and python_version not in '3.0, 3.1, 3.2, 3.3'",
            "version": "==19.3.0"
        },
        "beautifulsoup4": {
            "hashes": [
                "sha256:73cc4d115b96f79c7d77c1c7f7a0a8d4c57860d1041df407dd1aae7f07a77fd7",
                "sha256:a6237df3c32ccfaee4fd201c8f5f9d9df619b93121d01353a64a73ce8c6ef9a8",
                "sha256:e718f2342e2e099b640a34ab782407b7b676f47ee272d6739e60b8ea23829f2c"
            ],
            "index": "pypi",
            "version": "==4.9.1"
        },
        "bleach": {
            "hashes": [
                "sha256:2bce3d8fab545a6528c8fa5d9f9ae8ebc85a56da365c7f85180bfe96a35ef22f",
                "sha256:3c4c520fdb9db59ef139915a5db79f8b51bc2a7257ea0389f30c846883430a4b"
            ],
            "index": "pypi",
            "version": "==3.1.5"
        },
        "certifi": {
            "hashes": [
                "sha256:5930595817496dd21bb8dc35dad090f1c2cd0adfaf21204bf6732ca5d8ee34d3",
                "sha256:8fc0819f1f30ba15bdb34cceffb9ef04d99f420f68eb75d901e9560b8749fc41"
            ],
            "version": "==2020.6.20"
        },
        "cffi": {
            "hashes": [
                "sha256:267adcf6e68d77ba154334a3e4fc921b8e63cbb38ca00d33d40655d4228502bc",
                "sha256:26f33e8f6a70c255767e3c3f957ccafc7f1f706b966e110b855bfe944511f1f9",
                "sha256:3cd2c044517f38d1b577f05927fb9729d3396f1d44d0c659a445599e79519792",
                "sha256:4a03416915b82b81af5502459a8a9dd62a3c299b295dcdf470877cb948d655f2",
                "sha256:4ce1e995aeecf7cc32380bc11598bfdfa017d592259d5da00fc7ded11e61d022",
                "sha256:4f53e4128c81ca3212ff4cf097c797ab44646a40b42ec02a891155cd7a2ba4d8",
                "sha256:4fa72a52a906425416f41738728268072d5acfd48cbe7796af07a923236bcf96",
                "sha256:66dd45eb9530e3dde8f7c009f84568bc7cac489b93d04ac86e3111fb46e470c2",
                "sha256:6923d077d9ae9e8bacbdb1c07ae78405a9306c8fd1af13bfa06ca891095eb995",
                "sha256:833401b15de1bb92791d7b6fb353d4af60dc688eaa521bd97203dcd2d124a7c1",
                "sha256:8416ed88ddc057bab0526d4e4e9f3660f614ac2394b5e019a628cdfff3733849",
                "sha256:892daa86384994fdf4856cb43c93f40cbe80f7f95bb5da94971b39c7f54b3a9c",
                "sha256:98be759efdb5e5fa161e46d404f4e0ce388e72fbf7d9baf010aff16689e22abe",
                "sha256:a6d28e7f14ecf3b2ad67c4f106841218c8ab12a0683b1528534a6c87d2307af3",
                "sha256:b1d6ebc891607e71fd9da71688fcf332a6630b7f5b7f5549e6e631821c0e5d90",
                "sha256:b2a2b0d276a136146e012154baefaea2758ef1f56ae9f4e01c612b0831e0bd2f",
                "sha256:b87dfa9f10a470eee7f24234a37d1d5f51e5f5fa9eeffda7c282e2b8f5162eb1",
                "sha256:bac0d6f7728a9cc3c1e06d4fcbac12aaa70e9379b3025b27ec1226f0e2d404cf",
                "sha256:c991112622baee0ae4d55c008380c32ecfd0ad417bcd0417ba432e6ba7328caa",
                "sha256:cda422d54ee7905bfc53ee6915ab68fe7b230cacf581110df4272ee10462aadc",
                "sha256:d3148b6ba3923c5850ea197a91a42683f946dba7e8eb82dfa211ab7e708de939",
                "sha256:d6033b4ffa34ef70f0b8086fd4c3df4bf801fee485a8a7d4519399818351aa8e",
                "sha256:ddff0b2bd7edcc8c82d1adde6dbbf5e60d57ce985402541cd2985c27f7bec2a0",
                "sha256:e23cb7f1d8e0f93addf0cae3c5b6f00324cccb4a7949ee558d7b6ca973ab8ae9",
                "sha256:effd2ba52cee4ceff1a77f20d2a9f9bf8d50353c854a282b8760ac15b9833168",
                "sha256:f90c2267101010de42f7273c94a1f026e56cbc043f9330acd8a80e64300aba33",
                "sha256:f960375e9823ae6a07072ff7f8a85954e5a6434f97869f50d0e41649a1c8144f",
                "sha256:fcf32bf76dc25e30ed793145a57426064520890d7c02866eb93d3e4abe516948"
            ],
            "version": "==1.14.1"
        },
        "chardet": {
            "hashes": [
                "sha256:84ab92ed1c4d4f16916e05906b6b75a6c0fb5db821cc65e70cbd64a3e2a5eaae",
                "sha256:fc323ffcaeaed0e0a02bf4d117757b98aed530d9ed4531e3e15460124c106691"
            ],
            "version": "==3.0.4"
        },
        "discord": {
            "hashes": [
                "sha256:9d4debb4a37845543bd4b92cb195bc53a302797333e768e70344222857ff1559",
                "sha256:ff6653655e342e7721dfb3f10421345fd852c2a33f2cca912b1c39b3778a9429"
            ],
            "index": "pypi",
            "version": "==1.0.1"
        },
        "discord-ext-menus": {
            "editable": true,
            "git": "https://github.com/Rapptz/discord-ext-menus.git",
            "ref": "84caae8038d0d3adc860957ccef05baeec2e2dd8"
        },
        "discord.py": {
            "hashes": [
                "sha256:2b1846bfa382b54f4eace8e437a9f59f185388c5b08749ac0e1bbd98e05bfde5",
                "sha256:f3db9531fccc391f51de65cfa46133106a9ba12ff2927aca6c14bffd3b7f17b5"
            ],
            "index": "pypi",
            "version": "==1.4.0"
        },
        "gputil": {
            "hashes": [
                "sha256:099e52c65e512cdfa8c8763fca67f5a5c2afb63469602d5dcb4d296b3661efb9"
            ],
            "index": "pypi",
            "version": "==1.4.0"
        },
        "html2markdown": {
            "hashes": [
                "sha256:92baf932c7f216be6d9459a191d45b6401e204bda7a5413febafa875512cfa8c"
            ],
<<<<<<< HEAD
            "version": "==3.2.0"
        },
        "hpack": {
            "hashes": [
                "sha256:0edd79eda27a53ba5be2dfabf3b15780928a0dff6eb0c60a3d6767720e970c89",
                "sha256:8eec9c1f4bfae3408a3f30500261f7e6a65912dc138526ea054f9ad98892e9d2"
            ],
            "version": "==3.0.0"
        },
        "hstspreload": {
            "hashes": [
                "sha256:051a752188c3422558a1302be99b742a2dd9d7568419614104ae7e87233f9d63",
                "sha256:3e1b107d6c865fc28f0f023456f193f2e916d14bca5a16c93fe440bef90c7c58"
            ],
            "markers": "python_version >= '3.6'",
            "version": "==2020.7.7"
=======
            "index": "pypi",
            "version": "==0.1.7"
>>>>>>> 6519a7e3
        },
        "html2text": {
            "hashes": [
                "sha256:c7c629882da0cf377d66f073329ccf34a12ed2adf0169b9285ae4e63ef54c82b",
                "sha256:e296318e16b059ddb97f7a8a1d6a5c1d7af4544049a01e261731d2d5cc277bbb"
            ],
            "index": "pypi",
            "version": "==2020.1.16"
        },
        "html5lib": {
            "hashes": [
                "sha256:0d78f8fde1c230e99fe37986a60526d7049ed4bf8a9fadbad5f00e22e58e041d",
                "sha256:b2e5b40261e20f354d198eae92afc10d750afb487ed5e50f9c4eaf07c184146f"
            ],
            "index": "pypi",
            "version": "==1.1"
        },
        "humanize": {
            "hashes": [
                "sha256:89062c6db8601693b7d223443d0d7529aa9577df43a1387ddd4b9c273abb4a51",
                "sha256:8a68bd9bccb899fd9bfb1e6d96c1e84e4475551cc9a5b5bdbd69b9b1cfd19c80"
            ],
            "index": "pypi",
            "version": "==2.5.0"
        },
        "idna": {
            "hashes": [
                "sha256:b307872f855b18632ce0c21c5e45be78c0ea7ae4c15c828c20788b26921eb3f6",
                "sha256:b97d804b1e9b523befed77c48dacec60e6dcb0b5391d57af6a65a312a90648c0"
            ],
            "markers": "python_version >= '2.7' and python_version not in '3.0, 3.1, 3.2, 3.3'",
            "version": "==2.10"
        },
        "loguru": {
            "hashes": [
                "sha256:70201d5fce26da89b7a5f168caa2bb674e06b969829f56737db1d6472e53e7c3",
                "sha256:e5d362a43cd2fc2da63551d79a6830619c4d5b3a8b976515748026f92f351b61"
            ],
            "index": "pypi",
            "version": "==0.5.1"
        },
        "lxml": {
            "hashes": [
                "sha256:05a444b207901a68a6526948c7cc8f9fe6d6f24c70781488e32fd74ff5996e3f",
                "sha256:08fc93257dcfe9542c0a6883a25ba4971d78297f63d7a5a26ffa34861ca78730",
                "sha256:107781b213cf7201ec3806555657ccda67b1fccc4261fb889ef7fc56976db81f",
                "sha256:121b665b04083a1e85ff1f5243d4a93aa1aaba281bc12ea334d5a187278ceaf1",
                "sha256:1fa21263c3aba2b76fd7c45713d4428dbcc7644d73dcf0650e9d344e433741b3",
                "sha256:2b30aa2bcff8e958cd85d907d5109820b01ac511eae5b460803430a7404e34d7",
                "sha256:4b4a111bcf4b9c948e020fd207f915c24a6de3f1adc7682a2d92660eb4e84f1a",
                "sha256:5591c4164755778e29e69b86e425880f852464a21c7bb53c7ea453bbe2633bbe",
                "sha256:59daa84aef650b11bccd18f99f64bfe44b9f14a08a28259959d33676554065a1",
                "sha256:5a9c8d11aa2c8f8b6043d845927a51eb9102eb558e3f936df494e96393f5fd3e",
                "sha256:5dd20538a60c4cc9a077d3b715bb42307239fcd25ef1ca7286775f95e9e9a46d",
                "sha256:74f48ec98430e06c1fa8949b49ebdd8d27ceb9df8d3d1c92e1fdc2773f003f20",
                "sha256:786aad2aa20de3dbff21aab86b2fb6a7be68064cbbc0219bde414d3a30aa47ae",
                "sha256:7ad7906e098ccd30d8f7068030a0b16668ab8aa5cda6fcd5146d8d20cbaa71b5",
                "sha256:80a38b188d20c0524fe8959c8ce770a8fdf0e617c6912d23fc97c68301bb9aba",
                "sha256:8f0ec6b9b3832e0bd1d57af41f9238ea7709bbd7271f639024f2fc9d3bb01293",
                "sha256:92282c83547a9add85ad658143c76a64a8d339028926d7dc1998ca029c88ea6a",
                "sha256:94150231f1e90c9595ccc80d7d2006c61f90a5995db82bccbca7944fd457f0f6",
                "sha256:9dc9006dcc47e00a8a6a029eb035c8f696ad38e40a27d073a003d7d1443f5d88",
                "sha256:a76979f728dd845655026ab991df25d26379a1a8fc1e9e68e25c7eda43004bed",
                "sha256:aa8eba3db3d8761db161003e2d0586608092e217151d7458206e243be5a43843",
                "sha256:bea760a63ce9bba566c23f726d72b3c0250e2fa2569909e2d83cda1534c79443",
                "sha256:c3f511a3c58676147c277eff0224c061dd5a6a8e1373572ac817ac6324f1b1e0",
                "sha256:c9d317efde4bafbc1561509bfa8a23c5cab66c44d49ab5b63ff690f5159b2304",
                "sha256:cc411ad324a4486b142c41d9b2b6a722c534096963688d879ea6fa8a35028258",
                "sha256:cdc13a1682b2a6241080745b1953719e7fe0850b40a5c71ca574f090a1391df6",
                "sha256:cfd7c5dd3c35c19cec59c63df9571c67c6d6e5c92e0fe63517920e97f61106d1",
                "sha256:e1cacf4796b20865789083252186ce9dc6cc59eca0c2e79cca332bdff24ac481",
                "sha256:e70d4e467e243455492f5de463b72151cc400710ac03a0678206a5f27e79ddef",
                "sha256:ecc930ae559ea8a43377e8b60ca6f8d61ac532fc57efb915d899de4a67928efd",
                "sha256:f161af26f596131b63b236372e4ce40f3167c1b5b5d459b29d2514bd8c9dc9ee"
            ],
            "index": "pypi",
            "version": "==4.5.2"
        },
        "markdownify": {
            "hashes": [
                "sha256:28ce67d1888e4908faaab7b04d2193cda70ea4f902f156a21d0aaea55e63e0a1"
            ],
            "index": "pypi",
            "version": "==0.4.1"
        },
        "multidict": {
            "hashes": [
                "sha256:1ece5a3369835c20ed57adadc663400b5525904e53bae59ec854a5d36b39b21a",
                "sha256:275ca32383bc5d1894b6975bb4ca6a7ff16ab76fa622967625baeebcf8079000",
                "sha256:3750f2205b800aac4bb03b5ae48025a64e474d2c6cc79547988ba1d4122a09e2",
                "sha256:4538273208e7294b2659b1602490f4ed3ab1c8cf9dbdd817e0e9db8e64be2507",
                "sha256:5141c13374e6b25fe6bf092052ab55c0c03d21bd66c94a0e3ae371d3e4d865a5",
                "sha256:51a4d210404ac61d32dada00a50ea7ba412e6ea945bbe992e4d7a595276d2ec7",
                "sha256:5cf311a0f5ef80fe73e4f4c0f0998ec08f954a6ec72b746f3c179e37de1d210d",
                "sha256:6513728873f4326999429a8b00fc7ceddb2509b01d5fd3f3be7881a257b8d463",
                "sha256:7388d2ef3c55a8ba80da62ecfafa06a1c097c18032a501ffd4cabbc52d7f2b19",
                "sha256:9456e90649005ad40558f4cf51dbb842e32807df75146c6d940b6f5abb4a78f3",
                "sha256:c026fe9a05130e44157b98fea3ab12969e5b60691a276150db9eda71710cd10b",
                "sha256:d14842362ed4cf63751648e7672f7174c9818459d169231d03c56e84daf90b7c",
                "sha256:e0d072ae0f2a179c375f67e3da300b47e1a83293c554450b29c900e50afaae87",
                "sha256:f07acae137b71af3bb548bd8da720956a3bc9f9a0b87733e0899226a2317aeb7",
                "sha256:fbb77a75e529021e7c4a8d4e823d88ef4d23674a202be4f5addffc72cbb91430",
                "sha256:fcfbb44c59af3f8ea984de67ec7c306f618a3ec771c2843804069917a8f2e255",
                "sha256:feed85993dbdb1dbc29102f50bca65bdc68f2c0c8d352468c25b54874f23c39d"
            ],
            "markers": "python_version >= '3.5'",
            "version": "==4.7.6"
        },
        "nekos.py": {
            "hashes": [
                "sha256:a47d07c7190af701851fd4f2335da319989c5ddb65b8baa3207b4bbdee05be4c",
                "sha256:a909bf771799c8837f431e6980001c95fab5254508fb3317fa2ffdddfe08c04d"
            ],
            "index": "pypi",
            "version": "==1.0.3"
        },
        "packaging": {
            "hashes": [
                "sha256:4357f74f47b9c12db93624a82154e9b120fa8293699949152b22065d556079f8",
                "sha256:998416ba6962ae7fbd6596850b80e17859a5753ba17c32284f67bfff33784181"
            ],
            "markers": "python_version >= '2.7' and python_version not in '3.0, 3.1, 3.2, 3.3'",
            "version": "==20.4"
        },
        "praw": {
            "hashes": [
                "sha256:6b93ad1e53385c68753203ec87f4d0053b2425b09fc8813847800a542efdfe6c",
                "sha256:fb55e46203a771342da7cbe144fbcd8c61d825719ce1025bdd72112194a0228f"
            ],
            "index": "pypi",
            "version": "==7.1.0"
        },
        "prawcore": {
            "hashes": [
                "sha256:1f1eafc8a65d671f9892354f73142014fbb5d3a9ee621568c662d0a354e0578b",
                "sha256:672d8a2faa12b44307874b2acfdd27f9cbaa5fa37bada4b34e36277224e6d8ed"
            ],
            "markers": "python_version >= '3.5'",
            "version": "==1.5.0"
        },
        "py-stackexchange": {
            "hashes": [
                "sha256:848bf85d98b95706750c61572fc2a2677cb8566e96b078bbe6261f0e2d8252b4"
            ],
            "index": "pypi",
            "version": "==2.2.7"
        },
        "pycparser": {
            "hashes": [
                "sha256:2d475327684562c3a96cc71adf7dc8c4f0565175cf86b6d7a404ff4c771f15f0",
                "sha256:7582ad22678f0fcd81102833f60ef8d0e57288b6b5fb00323d101be910e35705"
            ],
            "markers": "python_version >= '2.7' and python_version not in '3.0, 3.1, 3.2, 3.3'",
            "version": "==2.20"
        },
        "pynacl": {
            "hashes": [
                "sha256:06cbb4d9b2c4bd3c8dc0d267416aaed79906e7b33f114ddbf0911969794b1cc4",
                "sha256:11335f09060af52c97137d4ac54285bcb7df0cef29014a1a4efe64ac065434c4",
                "sha256:2fe0fc5a2480361dcaf4e6e7cea00e078fcda07ba45f811b167e3f99e8cff574",
                "sha256:30f9b96db44e09b3304f9ea95079b1b7316b2b4f3744fe3aaecccd95d547063d",
                "sha256:511d269ee845037b95c9781aa702f90ccc36036f95d0f31373a6a79bd8242e25",
                "sha256:537a7ccbea22905a0ab36ea58577b39d1fa9b1884869d173b5cf111f006f689f",
                "sha256:54e9a2c849c742006516ad56a88f5c74bf2ce92c9f67435187c3c5953b346505",
                "sha256:757250ddb3bff1eecd7e41e65f7f833a8405fede0194319f87899690624f2122",
                "sha256:7757ae33dae81c300487591c68790dfb5145c7d03324000433d9a2c141f82af7",
                "sha256:7c6092102219f59ff29788860ccb021e80fffd953920c4a8653889c029b2d420",
                "sha256:8122ba5f2a2169ca5da936b2e5a511740ffb73979381b4229d9188f6dcb22f1f",
                "sha256:9c4a7ea4fb81536c1b1f5cc44d54a296f96ae78c1ebd2311bd0b60be45a48d96",
                "sha256:cd401ccbc2a249a47a3a1724c2918fcd04be1f7b54eb2a5a71ff915db0ac51c6",
                "sha256:d452a6746f0a7e11121e64625109bc4468fc3100452817001dbe018bb8b08514",
                "sha256:ea6841bc3a76fa4942ce00f3bda7d436fda21e2d91602b9e21b7ca9ecab8f3ff",
                "sha256:f8851ab9041756003119368c1e6cd0b9c631f46d686b3904b18c0139f4419f80"
            ],
            "index": "pypi",
            "version": "==1.4.0"
        },
        "pyparsing": {
            "hashes": [
                "sha256:c203ec8783bf771a155b207279b9bccb8dea02d8f0c9e5f8ead507bc3246ecc1",
                "sha256:ef9d7589ef3c200abe66653d3f1ab1033c3c419ae9b9bdb1240a85b024efc88b"
            ],
            "markers": "python_version >= '2.6' and python_version not in '3.0, 3.1, 3.2, 3.3'",
            "version": "==2.4.7"
        },
        "python-dateutil": {
            "hashes": [
                "sha256:73ebfe9dbf22e832286dafa60473e4cd239f8592f699aa5adaf10050e6e1823c",
                "sha256:75bb3f31ea686f1197762692a9ee6a7550b59fc6ca3a1f4b5d7e32fb98e2da2a"
            ],
            "index": "pypi",
            "version": "==2.8.1"
        },
        "pyyaml": {
            "hashes": [
                "sha256:06a0d7ba600ce0b2d2fe2e78453a470b5a6e000a985dd4a4e54e436cc36b0e97",
                "sha256:240097ff019d7c70a4922b6869d8a86407758333f02203e0fc6ff79c5dcede76",
                "sha256:4f4b913ca1a7319b33cfb1369e91e50354d6f07a135f3b901aca02aa95940bd2",
                "sha256:69f00dca373f240f842b2931fb2c7e14ddbacd1397d57157a9b005a6a9942648",
                "sha256:73f099454b799e05e5ab51423c7bcf361c58d3206fa7b0d555426b1f4d9a3eaf",
                "sha256:74809a57b329d6cc0fdccee6318f44b9b8649961fa73144a98735b0aaf029f1f",
                "sha256:7739fc0fa8205b3ee8808aea45e968bc90082c10aef6ea95e855e10abf4a37b2",
                "sha256:95f71d2af0ff4227885f7a6605c37fd53d3a106fcab511b8860ecca9fcf400ee",
                "sha256:b8eac752c5e14d3eca0e6dd9199cd627518cb5ec06add0de9d32baeee6fe645d",
                "sha256:cc8955cfbfc7a115fa81d85284ee61147059a753344bc51098f3ccd69b0d7e0c",
                "sha256:d13155f591e6fcc1ec3b30685d50bf0711574e2c0dfffd7644babf8b5102ca1a"
            ],
            "index": "pypi",
            "version": "==5.3.1"
        },
        "requests": {
            "hashes": [
                "sha256:43999036bfa82904b6af1d99e4882b560e5e2c68e5c4b0aa03b655f3d7d73fee",
                "sha256:5d2d0ffbb515f39417009a46c14256291061ac01ba8f875b90cad137de83beb4",
                "sha256:b3f43d496c6daba4493e7c431722aeb7dbc6288f52a6e04e7b6023b0247817e6"
            ],
            "index": "pypi",
            "version": "==2.23.0"
        },
        "six": {
            "hashes": [
                "sha256:30639c035cdb23534cd4aa2dd52c3bf48f06e5f4a941509c8bafd8ce11080259",
                "sha256:8b74bedcbbbaca38ff6d7491d76f2b06b3592611af620f8426e82dddb04a5ced"
            ],
            "markers": "python_version >= '2.7' and python_version not in '3.0, 3.1, 3.2, 3.3'",
            "version": "==1.15.0"
        },
        "soupsieve": {
            "hashes": [
                "sha256:1634eea42ab371d3d346309b93df7870a88610f0725d47528be902a0d95ecc55",
                "sha256:a59dc181727e95d25f781f0eb4fd1825ff45590ec8ff49eadfd7f1a537cc0232"
            ],
            "markers": "python_version >= '3.5'",
            "version": "==2.0.1"
        },
        "tabulate": {
            "hashes": [
                "sha256:ac64cb76d53b1231d364babcd72abbb16855adac7de6665122f97b593f1eb2ba",
                "sha256:db2723a20d04bcda8522165c73eea7c300eda74e0ce852d9022e0159d7895007"
            ],
            "index": "pypi",
            "version": "==0.8.7"
        },
        "update-checker": {
            "hashes": [
                "sha256:6a2d45bb4ac585884a6b03f9eade9161cedd9e8111545141e9aa9058932acb13",
                "sha256:cbba64760a36fe2640d80d85306e8fe82b6816659190993b7bdabadee4d4bbfd"
            ],
            "version": "==0.18.0"
        },
        "urllib3": {
            "hashes": [
                "sha256:91056c15fa70756691db97756772bb1eb9678fa585d9184f24534b100dc60f4a",
                "sha256:e7983572181f5e1522d9c98453462384ee92a0be7fac5f1413a1e35c56cc0461"
            ],
            "markers": "python_version >= '2.7' and python_version not in '3.0, 3.1, 3.2, 3.3, 3.4' and python_version < '4'",
            "version": "==1.25.10"
        },
        "webencodings": {
            "hashes": [
                "sha256:a0af1213f3c2226497a97e2b3aa01a7e4bee4f403f95be16fc9acd2947514a78",
                "sha256:b36a1c245f2d304965eb4e0a82848379241dc04b865afcc4aab16748587e1923"
            ],
            "version": "==0.5.1"
        },
        "websocket-client": {
            "hashes": [
                "sha256:0fc45c961324d79c781bab301359d5a1b00b13ad1b10415a4780229ef71a5549",
                "sha256:d735b91d6d1692a6a181f2a8c9e0238e5f6373356f561bb9dc4c7af36f452010"
            ],
            "version": "==0.57.0"
        },
        "yarl": {
            "hashes": [
                "sha256:040b237f58ff7d800e6e0fd89c8439b841f777dd99b4a9cca04d6935564b9409",
                "sha256:17668ec6722b1b7a3a05cc0167659f6c95b436d25a36c2d52db0eca7d3f72593",
                "sha256:3a584b28086bc93c888a6c2aa5c92ed1ae20932f078c46509a66dce9ea5533f2",
                "sha256:4439be27e4eee76c7632c2427ca5e73703151b22cae23e64adb243a9c2f565d8",
                "sha256:48e918b05850fffb070a496d2b5f97fc31d15d94ca33d3d08a4f86e26d4e7c5d",
                "sha256:9102b59e8337f9874638fcfc9ac3734a0cfadb100e47d55c20d0dc6087fb4692",
                "sha256:9b930776c0ae0c691776f4d2891ebc5362af86f152dd0da463a6614074cb1b02",
                "sha256:b3b9ad80f8b68519cc3372a6ca85ae02cc5a8807723ac366b53c0f089db19e4a",
                "sha256:bc2f976c0e918659f723401c4f834deb8a8e7798a71be4382e024bcc3f7e23a8",
                "sha256:c22c75b5f394f3d47105045ea551e08a3e804dc7e01b37800ca35b58f856c3d6",
                "sha256:c52ce2883dc193824989a9b97a76ca86ecd1fa7955b14f87bf367a61b6232511",
                "sha256:ce584af5de8830d8701b8979b18fcf450cef9a382b1a3c8ef189bedc408faf1e",
                "sha256:da456eeec17fa8aa4594d9a9f27c0b1060b6a75f2419fe0c00609587b2695f4a",
                "sha256:db6db0f45d2c63ddb1a9d18d1b9b22f308e52c83638c26b422d520a815c4b3fb",
                "sha256:df89642981b94e7db5596818499c4b2219028f2a528c9c37cc1de45bf2fd3a3f",
                "sha256:f18d68f2be6bf0e89f1521af2b1bb46e66ab0018faafa81d70f358153170a317",
                "sha256:f379b7f83f23fe12823085cd6b906edc49df969eb99757f58ff382349a3303c6"
            ],
            "markers": "python_version >= '3.5'",
            "version": "==1.5.1"
        },
        "youtube-dl": {
            "hashes": [
                "sha256:4af90dac41dba8b2c8bdce3903177c4ecbc27d75e03a3f08070f9d9decbae829",
                "sha256:c1bf9a20b0bc8cf6489930b96b9830156e2a7e865fc96ef628e97fa37aad8de9"
            ],
            "index": "pypi",
            "version": "==2020.7.28"
        }
    },
    "develop": {
        "appdirs": {
            "hashes": [
                "sha256:7d5d0167b2b1ba821647616af46a749d1c653740dd0d2415100fe26e27afdf41",
                "sha256:a841dacd6b99318a741b166adb07e19ee71a274450e68237b4650ca1055ab128"
            ],
            "version": "==1.4.4"
        },
        "attrs": {
            "hashes": [
                "sha256:08a96c641c3a74e44eb59afb61a24f2cb9f4d7188748e76ba4bb5edfa3cb7d1c",
                "sha256:f7b7ce16570fe9965acd6d30101a28f62fb4a7f9e926b3bbc9b61f8b04247e72"
            ],
            "markers": "python_version >= '2.7' and python_version not in '3.0, 3.1, 3.2, 3.3'",
            "version": "==19.3.0"
        },
        "cfgv": {
            "hashes": [
                "sha256:32e43d604bbe7896fe7c248a9c2276447dbef840feb28fe20494f62af110211d",
                "sha256:cf22deb93d4bcf92f345a5c3cd39d3d41d6340adc60c78bbbd6588c384fda6a1"
            ],
            "markers": "python_full_version >= '3.6.1'",
            "version": "==3.2.0"
        },
        "distlib": {
            "hashes": [
                "sha256:8c09de2c67b3e7deef7184574fc060ab8a793e7adbb183d942c389c8b13c52fb",
                "sha256:edf6116872c863e1aa9d5bb7cb5e05a022c519a4594dc703843343a9ddd9bff1"
            ],
            "version": "==0.3.1"
        },
        "filelock": {
            "hashes": [
                "sha256:18d82244ee114f543149c66a6e0c14e9c4f8a1044b5cdaadd0f82159d6a6ff59",
                "sha256:929b7d63ec5b7d6b71b0fa5ac14e030b3f70b75747cef1b10da9b879fef15836"
            ],
            "version": "==3.0.12"
        },
        "flake8": {
            "hashes": [
                "sha256:15e351d19611c887e482fb960eae4d44845013cc142d42896e9862f775d8cf5c",
                "sha256:f04b9fcbac03b0a3e58c0ab3a0ecc462e023a9faf046d57794184028123aa208"
            ],
            "index": "pypi",
            "version": "==3.8.3"
        },
        "flake8-annotations": {
            "hashes": [
<<<<<<< HEAD
                "sha256:babc81a17a5f1a63464195917e20d3e8663fb712b3633d4522dbfc407cff31b3",
                "sha256:fcd833b415726a7a374922c95a5c47a7a4d8ea71cb4a586369c665e7476146e1"
            ],
            "index": "pypi",
            "version": "==2.2.0"
        },
        "identify": {
            "hashes": [
                "sha256:c4d07f2b979e3931894170a9e0d4b8281e6905ea6d018c326f7ffefaf20db680",
                "sha256:dac33eff90d57164e289fb20bf4e131baef080947ee9bf45efcd0da8d19064bf"
            ],
            "markers": "python_version >= '2.7' and python_version not in '3.0, 3.1, 3.2, 3.3'",
            "version": "==1.4.21"
=======
                "sha256:7816a5d8f65ffdf37b8e21e5b17e0fd1e492aa92638573276de066e889a22b26",
                "sha256:8d18db74a750dd97f40b483cc3ef80d07d03f687525bad8fd83365dcd3bfd414"
            ],
            "index": "pypi",
            "version": "==2.3.0"
        },
        "flake8-bugbear": {
            "hashes": [
                "sha256:a3ddc03ec28ba2296fc6f89444d1c946a6b76460f859795b35b77d4920a51b63",
                "sha256:bd02e4b009fb153fe6072c31c52aeab5b133d508095befb2ffcf3b41c4823162"
            ],
            "index": "pypi",
            "version": "==20.1.4"
        },
        "identify": {
            "hashes": [
                "sha256:110ed090fec6bce1aabe3c72d9258a9de82207adeaa5a05cd75c635880312f9a",
                "sha256:ccd88716b890ecbe10920659450a635d2d25de499b9a638525a48b48261d989b"
            ],
            "markers": "python_version >= '2.7' and python_version not in '3.0, 3.1, 3.2, 3.3'",
            "version": "==1.4.25"
>>>>>>> 6519a7e3
        },
        "mccabe": {
            "hashes": [
                "sha256:ab8a6258860da4b6677da4bd2fe5dc2c659cff31b3ee4f7f5d64e79735b80d42",
                "sha256:dd8d182285a0fe56bace7f45b5e7d1a6ebcbf524e8f3bd87eb0f125271b8831f"
            ],
            "version": "==0.6.1"
        },
        "nodeenv": {
            "hashes": [
                "sha256:4b0b77afa3ba9b54f4b6396e60b0c83f59eaeb2d63dc3cc7a70f7f4af96c82bc"
            ],
            "version": "==1.4.0"
        },
        "pre-commit": {
            "hashes": [
                "sha256:1657663fdd63a321a4a739915d7d03baedd555b25054449090f97bb0cb30a915",
                "sha256:e8b1315c585052e729ab7e99dcca5698266bedce9067d21dc909c23e3ceed626"
            ],
            "index": "pypi",
            "version": "==2.6.0"
        },
        "pycodestyle": {
            "hashes": [
                "sha256:2295e7b2f6b5bd100585ebcb1f616591b652db8a741695b3d8f5d28bdc934367",
                "sha256:c58a7d2815e0e8d7972bf1803331fb0152f867bd89adf8a01dfd55085434192e"
            ],
            "markers": "python_version >= '2.7' and python_version not in '3.0, 3.1, 3.2, 3.3'",
            "version": "==2.6.0"
        },
        "pyflakes": {
            "hashes": [
                "sha256:0d94e0e05a19e57a99444b6ddcf9a6eb2e5c68d3ca1e98e90707af8152c90a92",
                "sha256:35b2d75ee967ea93b55750aa9edbbf72813e06a66ba54438df2cfac9e3c27fc8"
            ],
            "markers": "python_version >= '2.7' and python_version not in '3.0, 3.1, 3.2, 3.3'",
            "version": "==2.2.0"
        },
        "pyyaml": {
            "hashes": [
                "sha256:06a0d7ba600ce0b2d2fe2e78453a470b5a6e000a985dd4a4e54e436cc36b0e97",
                "sha256:240097ff019d7c70a4922b6869d8a86407758333f02203e0fc6ff79c5dcede76",
                "sha256:4f4b913ca1a7319b33cfb1369e91e50354d6f07a135f3b901aca02aa95940bd2",
                "sha256:69f00dca373f240f842b2931fb2c7e14ddbacd1397d57157a9b005a6a9942648",
                "sha256:73f099454b799e05e5ab51423c7bcf361c58d3206fa7b0d555426b1f4d9a3eaf",
                "sha256:74809a57b329d6cc0fdccee6318f44b9b8649961fa73144a98735b0aaf029f1f",
                "sha256:7739fc0fa8205b3ee8808aea45e968bc90082c10aef6ea95e855e10abf4a37b2",
                "sha256:95f71d2af0ff4227885f7a6605c37fd53d3a106fcab511b8860ecca9fcf400ee",
                "sha256:b8eac752c5e14d3eca0e6dd9199cd627518cb5ec06add0de9d32baeee6fe645d",
                "sha256:cc8955cfbfc7a115fa81d85284ee61147059a753344bc51098f3ccd69b0d7e0c",
                "sha256:d13155f591e6fcc1ec3b30685d50bf0711574e2c0dfffd7644babf8b5102ca1a"
            ],
            "index": "pypi",
            "version": "==5.3.1"
        },
        "six": {
            "hashes": [
                "sha256:30639c035cdb23534cd4aa2dd52c3bf48f06e5f4a941509c8bafd8ce11080259",
                "sha256:8b74bedcbbbaca38ff6d7491d76f2b06b3592611af620f8426e82dddb04a5ced"
            ],
            "markers": "python_version >= '2.7' and python_version not in '3.0, 3.1, 3.2, 3.3'",
            "version": "==1.15.0"
        },
        "toml": {
            "hashes": [
                "sha256:926b612be1e5ce0634a2ca03470f95169cf16f939018233a670519cb4ac58b0f",
                "sha256:bda89d5935c2eac546d648028b9901107a595863cb36bae0c73ac804a9b4ce88"
            ],
            "version": "==0.10.1"
        },
        "virtualenv": {
            "hashes": [
<<<<<<< HEAD
                "sha256:c11a475400e98450403c0364eb3a2d25d42f71cf1493da64390487b666de4324",
                "sha256:e10cc66f40cbda459720dfe1d334c4dc15add0d80f09108224f171006a97a172"
            ],
            "markers": "python_version >= '2.7' and python_version not in '3.0, 3.1, 3.2, 3.3'",
            "version": "==20.0.26"
=======
                "sha256:7b54fd606a1b85f83de49ad8d80dbec08e983a2d2f96685045b262ebc7481ee5",
                "sha256:8cd7b2a4850b003a11be2fc213e206419efab41115cc14bca20e69654f2ac08e"
            ],
            "markers": "python_version >= '2.7' and python_version not in '3.0, 3.1, 3.2, 3.3'",
            "version": "==20.0.30"
>>>>>>> 6519a7e3
        }
    }
}<|MERGE_RESOLUTION|>--- conflicted
+++ resolved
@@ -1,11 +1,7 @@
 {
     "_meta": {
         "hash": {
-<<<<<<< HEAD
             "sha256": "eb7a5b7bd7533a2d6681f30a6540335c292009631e1d86d15d90e07729452a15"
-=======
-            "sha256": "5ea86e90ab97ab60cb82f4c2d9528aba63b38c485531ba5158c742834e6f9c98"
->>>>>>> 6519a7e3
         },
         "pipfile-spec": 6,
         "requires": {
@@ -185,7 +181,6 @@
             "hashes": [
                 "sha256:92baf932c7f216be6d9459a191d45b6401e204bda7a5413febafa875512cfa8c"
             ],
-<<<<<<< HEAD
             "version": "==3.2.0"
         },
         "hpack": {
@@ -202,10 +197,6 @@
             ],
             "markers": "python_version >= '3.6'",
             "version": "==2020.7.7"
-=======
-            "index": "pypi",
-            "version": "==0.1.7"
->>>>>>> 6519a7e3
         },
         "html2text": {
             "hashes": [
@@ -558,7 +549,6 @@
         },
         "flake8-annotations": {
             "hashes": [
-<<<<<<< HEAD
                 "sha256:babc81a17a5f1a63464195917e20d3e8663fb712b3633d4522dbfc407cff31b3",
                 "sha256:fcd833b415726a7a374922c95a5c47a7a4d8ea71cb4a586369c665e7476146e1"
             ],
@@ -572,29 +562,6 @@
             ],
             "markers": "python_version >= '2.7' and python_version not in '3.0, 3.1, 3.2, 3.3'",
             "version": "==1.4.21"
-=======
-                "sha256:7816a5d8f65ffdf37b8e21e5b17e0fd1e492aa92638573276de066e889a22b26",
-                "sha256:8d18db74a750dd97f40b483cc3ef80d07d03f687525bad8fd83365dcd3bfd414"
-            ],
-            "index": "pypi",
-            "version": "==2.3.0"
-        },
-        "flake8-bugbear": {
-            "hashes": [
-                "sha256:a3ddc03ec28ba2296fc6f89444d1c946a6b76460f859795b35b77d4920a51b63",
-                "sha256:bd02e4b009fb153fe6072c31c52aeab5b133d508095befb2ffcf3b41c4823162"
-            ],
-            "index": "pypi",
-            "version": "==20.1.4"
-        },
-        "identify": {
-            "hashes": [
-                "sha256:110ed090fec6bce1aabe3c72d9258a9de82207adeaa5a05cd75c635880312f9a",
-                "sha256:ccd88716b890ecbe10920659450a635d2d25de499b9a638525a48b48261d989b"
-            ],
-            "markers": "python_version >= '2.7' and python_version not in '3.0, 3.1, 3.2, 3.3'",
-            "version": "==1.4.25"
->>>>>>> 6519a7e3
         },
         "mccabe": {
             "hashes": [
@@ -667,19 +634,11 @@
         },
         "virtualenv": {
             "hashes": [
-<<<<<<< HEAD
                 "sha256:c11a475400e98450403c0364eb3a2d25d42f71cf1493da64390487b666de4324",
                 "sha256:e10cc66f40cbda459720dfe1d334c4dc15add0d80f09108224f171006a97a172"
             ],
             "markers": "python_version >= '2.7' and python_version not in '3.0, 3.1, 3.2, 3.3'",
             "version": "==20.0.26"
-=======
-                "sha256:7b54fd606a1b85f83de49ad8d80dbec08e983a2d2f96685045b262ebc7481ee5",
-                "sha256:8cd7b2a4850b003a11be2fc213e206419efab41115cc14bca20e69654f2ac08e"
-            ],
-            "markers": "python_version >= '2.7' and python_version not in '3.0, 3.1, 3.2, 3.3'",
-            "version": "==20.0.30"
->>>>>>> 6519a7e3
         }
     }
 }
--- conflicted
+++ resolved
@@ -1,11 +1,7 @@
 {
     "_meta": {
         "hash": {
-<<<<<<< HEAD
-            "sha256": "e9e44a98d97ca9ddfd1c6244c0b32f0cae593f9970b530dbcc4ae8d32989ea23"
-=======
-            "sha256": "818e6180d0aa28f1471eeaa7dabdf3458535c194b2ac4bb8bc9c8bcc85529a48"
->>>>>>> 899bca33
+            "sha256": "55dd4187a42fe18819d0a5262768cf1ced6ff65cb3d31ad2d9f7dbaed80da30c"
         },
         "pipfile-spec": 6,
         "requires": {
@@ -143,38 +139,6 @@
             "index": "pypi",
             "version": "==1.4.0"
         },
-<<<<<<< HEAD
-        "h11": {
-            "hashes": [
-                "sha256:33d4bca7be0fa039f4e84d50ab00531047e53d6ee8ffbc83501ea602c169cae1",
-                "sha256:4bc6d6a1238b7615b266ada57e0618568066f57dd6fa967d1290ec9309b2f2f1"
-            ],
-            "version": "==0.9.0"
-        },
-        "h2": {
-            "hashes": [
-                "sha256:61e0f6601fa709f35cdb730863b4e5ec7ad449792add80d1410d4174ed139af5",
-                "sha256:875f41ebd6f2c44781259005b157faed1a5031df3ae5aa7bcb4628a6c0782f14"
-            ],
-            "version": "==3.2.0"
-        },
-        "hpack": {
-            "hashes": [
-                "sha256:0edd79eda27a53ba5be2dfabf3b15780928a0dff6eb0c60a3d6767720e970c89",
-                "sha256:8eec9c1f4bfae3408a3f30500261f7e6a65912dc138526ea054f9ad98892e9d2"
-            ],
-            "version": "==3.0.0"
-        },
-        "hstspreload": {
-            "hashes": [
-                "sha256:1ca15ed74605eb9bda3983a459872ee7def91ba0129d637e5cd527063876886b",
-                "sha256:fa88ae62a308dda8f40653152e8f484ea038751b8b8a47d456994aa096c2d617"
-            ],
-            "markers": "python_version >= '3.6'",
-            "version": "==2020.7.14"
-        },
-=======
->>>>>>> 899bca33
         "html2text": {
             "hashes": [
                 "sha256:c7c629882da0cf377d66f073329ccf34a12ed2adf0169b9285ae4e63ef54c82b",
@@ -579,29 +543,29 @@
         },
         "regex": {
             "hashes": [
-                "sha256:08997a37b221a3e27d68ffb601e45abfb0093d39ee770e4257bd2f5115e8cb0a",
-                "sha256:112e34adf95e45158c597feea65d06a8124898bdeac975c9087fe71b572bd938",
-                "sha256:1700419d8a18c26ff396b3b06ace315b5f2a6e780dad387e4c48717a12a22c29",
-                "sha256:2f6f211633ee8d3f7706953e9d3edc7ce63a1d6aad0be5dcee1ece127eea13ae",
-                "sha256:52e1b4bef02f4040b2fd547357a170fc1146e60ab310cdbdd098db86e929b387",
-                "sha256:55b4c25cbb3b29f8d5e63aeed27b49fa0f8476b0d4e1b3171d85db891938cc3a",
-                "sha256:5aaa5928b039ae440d775acea11d01e42ff26e1561c0ffcd3d805750973c6baf",
-                "sha256:654cb773b2792e50151f0e22be0f2b6e1c3a04c5328ff1d9d59c0398d37ef610",
-                "sha256:690f858d9a94d903cf5cada62ce069b5d93b313d7d05456dbcd99420856562d9",
-                "sha256:6ad8663c17db4c5ef438141f99e291c4d4edfeaacc0ce28b5bba2b0bf273d9b5",
-                "sha256:89cda1a5d3e33ec9e231ece7307afc101b5217523d55ef4dc7fb2abd6de71ba3",
-                "sha256:92d8a043a4241a710c1cf7593f5577fbb832cf6c3a00ff3fc1ff2052aff5dd89",
-                "sha256:95fa7726d073c87141f7bbfb04c284901f8328e2d430eeb71b8ffdd5742a5ded",
-                "sha256:97712e0d0af05febd8ab63d2ef0ab2d0cd9deddf4476f7aa153f76feef4b2754",
-                "sha256:b2ba0f78b3ef375114856cbdaa30559914d081c416b431f2437f83ce4f8b7f2f",
-                "sha256:bae83f2a56ab30d5353b47f9b2a33e4aac4de9401fb582b55c42b132a8ac3868",
-                "sha256:c78e66a922de1c95a208e4ec02e2e5cf0bb83a36ceececc10a72841e53fbf2bd",
-                "sha256:cf59bbf282b627130f5ba68b7fa3abdb96372b24b66bdf72a4920e8153fc7910",
-                "sha256:e3cdc9423808f7e1bb9c2e0bdb1c9dc37b0607b30d646ff6faf0d4e41ee8fee3",
-                "sha256:e9b64e609d37438f7d6e68c2546d2cb8062f3adb27e6336bc129b51be20773ac",
-                "sha256:fbff901c54c22425a5b809b914a3bfaf4b9570eee0e5ce8186ac71eb2025191c"
-            ],
-            "version": "==2020.6.8"
+                "sha256:0dc64ee3f33cd7899f79a8d788abfbec168410be356ed9bd30bbd3f0a23a7204",
+                "sha256:1269fef3167bb52631ad4fa7dd27bf635d5a0790b8e6222065d42e91bede4162",
+                "sha256:14a53646369157baa0499513f96091eb70382eb50b2c82393d17d7ec81b7b85f",
+                "sha256:3a3af27a8d23143c49a3420efe5b3f8cf1a48c6fc8bc6856b03f638abc1833bb",
+                "sha256:46bac5ca10fb748d6c55843a931855e2727a7a22584f302dd9bb1506e69f83f6",
+                "sha256:4c037fd14c5f4e308b8370b447b469ca10e69427966527edcab07f52d88388f7",
+                "sha256:51178c738d559a2d1071ce0b0f56e57eb315bcf8f7d4cf127674b533e3101f88",
+                "sha256:5ea81ea3dbd6767873c611687141ec7b06ed8bab43f68fad5b7be184a920dc99",
+                "sha256:6961548bba529cac7c07af2fd4d527c5b91bb8fe18995fed6044ac22b3d14644",
+                "sha256:75aaa27aa521a182824d89e5ab0a1d16ca207318a6b65042b046053cfc8ed07a",
+                "sha256:7a2dd66d2d4df34fa82c9dc85657c5e019b87932019947faece7983f2089a840",
+                "sha256:8a51f2c6d1f884e98846a0a9021ff6861bdb98457879f412fdc2b42d14494067",
+                "sha256:9c568495e35599625f7b999774e29e8d6b01a6fb684d77dee1f56d41b11b40cd",
+                "sha256:9eddaafb3c48e0900690c1727fba226c4804b8e6127ea409689c3bb492d06de4",
+                "sha256:bbb332d45b32df41200380fff14712cb6093b61bd142272a10b16778c418e98e",
+                "sha256:bc3d98f621898b4a9bc7fecc00513eec8f40b5b83913d74ccb445f037d58cd89",
+                "sha256:c11d6033115dc4887c456565303f540c44197f4fc1a2bfb192224a301534888e",
+                "sha256:c50a724d136ec10d920661f1442e4a8b010a4fe5aebd65e0c2241ea41dbe93dc",
+                "sha256:d0a5095d52b90ff38592bbdc2644f17c6d495762edf47d876049cfd2968fbccf",
+                "sha256:d6cff2276e502b86a25fd10c2a96973fdb45c7a977dca2138d661417f3728341",
+                "sha256:e46d13f38cfcbb79bfdb2964b0fe12561fe633caf964a77a5f8d4e45fe5d2ef7"
+            ],
+            "version": "==2020.7.14"
         },
         "six": {
             "hashes": [

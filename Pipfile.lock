--- conflicted
+++ resolved
@@ -1,11 +1,7 @@
 {
     "_meta": {
         "hash": {
-<<<<<<< HEAD
             "sha256": "f5295379fbb99af39ef88ff5de5e18d381154d8d65af534c01fa0887b94c13c1"
-=======
-            "sha256": "5b5a2b91a5c8b8b1f63472a80bd8c2b6cc7f42d1557e939a735403a8cc7850bb"
->>>>>>> 89100e5c
         },
         "pipfile-spec": 6,
         "requires": {
@@ -438,7 +434,6 @@
         },
         "yarl": {
             "hashes": [
-<<<<<<< HEAD
                 "sha256:0c2ab325d33f1b824734b3ef51d4d54a54e0e7a23d13b86974507602334c2cce",
                 "sha256:0ca2f395591bbd85ddd50a82eb1fde9c1066fafe888c5c7cc1d810cf03fd3cc6",
                 "sha256:2098a4b4b9d75ee352807a95cdf5f10180db903bc5b7270715c6bbe2551f64ce",
@@ -467,27 +462,6 @@
             ],
             "index": "pypi",
             "version": "==2020.6.16.1"
-=======
-                "sha256:1707230e1ea48ea06a3e20acb4ce05a38d2465bd9566c21f48f6212a88e47536",
-                "sha256:1f269e8e6676193a94635399a77c9059e1826fb6265c9204c9e5a8ccd36006e1",
-                "sha256:2657716c1fc998f5f2675c0ee6ce91282e0da0ea9e4a94b584bb1917e11c1559",
-                "sha256:431faa6858f0ea323714d8b7b4a7da1db2eeb9403607f0eaa3800ab2c5a4b627",
-                "sha256:5bbcb195da7de57f4508b7508c33f7593e9516e27732d08b9aad8586c7b8c384",
-                "sha256:5c82f5b1499342339f22c83b97dbe2b8a09e47163fab86cd934a8dd46620e0fb",
-                "sha256:5d410f69b4f92c5e1e2a8ffb73337cd8a274388c6975091735795588a538e605",
-                "sha256:66b4f345e9573e004b1af184bc00431145cf5e089a4dcc1351505c1f5750192c",
-                "sha256:875b2a741ce0208f3b818008a859ab5d0f461e98a32bbdc6af82231a9e761c55",
-                "sha256:9a3266b047d15e78bba38c8455bf68b391c040231ca5965ef867f7cbbc60bde5",
-                "sha256:9a592c4aa642249e9bdaf76897d90feeb08118626b363a6be8788a9b300274b5",
-                "sha256:a1772068401d425e803999dada29a6babf041786e08be5e79ef63c9ecc4c9575",
-                "sha256:b065a5c3e050395ae563019253cc6c769a50fd82d7fa92d07476273521d56b7c",
-                "sha256:b325fefd574ebef50e391a1072d1712a60348ca29c183e1d546c9d87fec2cd32",
-                "sha256:cf5eb664910d759bbae0b76d060d6e21f8af5098242d66c448bbebaf2a7bfa70",
-                "sha256:f058b6541477022c7b54db37229f87dacf3b565de4f901ff5a0a78556a174fea",
-                "sha256:f5cfed0766837303f688196aa7002730d62c5cc802d98c6395ea1feb87252727"
-            ],
-            "version": "==1.5.0"
->>>>>>> 89100e5c
         }
     },
     "develop": {

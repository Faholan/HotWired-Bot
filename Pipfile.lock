{
    "_meta": {
        "hash": {
<<<<<<< HEAD
            "sha256": "5b5a2b91a5c8b8b1f63472a80bd8c2b6cc7f42d1557e939a735403a8cc7850bb"
=======
            "sha256": "bcc4b3c7ceda810aa50892260c8c39ee752b7a2e175a6242956d32300f9a1b65"
>>>>>>> 5252250e
        },
        "pipfile-spec": 6,
        "requires": {
            "python_version": "3.8"
        },
        "sources": [
            {
                "name": "pypi",
                "url": "https://pypi.org/simple",
                "verify_ssl": true
            }
        ]
    },
    "default": {
        "aiogoogletrans": {
            "hashes": [
                "sha256:a1300ce28e66b4dcf8ca778d27d5e404d1ec3a7b55b74360e4ea7336461acca1",
                "sha256:f69cabd1b1fe5a263090f444df39561ba7915439bb060df0a0a1eeb2e32e3d83"
            ],
            "index": "pypi",
            "version": "==3.3.2"
        },
        "aiohttp": {
            "hashes": [
                "sha256:1e984191d1ec186881ffaed4581092ba04f7c61582a177b187d3a2f07ed9719e",
                "sha256:259ab809ff0727d0e834ac5e8a283dc5e3e0ecc30c4d80b3cd17a4139ce1f326",
                "sha256:2f4d1a4fdce595c947162333353d4a44952a724fba9ca3205a3df99a33d1307a",
                "sha256:32e5f3b7e511aa850829fbe5aa32eb455e5534eaa4b1ce93231d00e2f76e5654",
                "sha256:344c780466b73095a72c616fac5ea9c4665add7fc129f285fbdbca3cccf4612a",
                "sha256:460bd4237d2dbecc3b5ed57e122992f60188afe46e7319116da5eb8a9dfedba4",
                "sha256:4c6efd824d44ae697814a2a85604d8e992b875462c6655da161ff18fd4f29f17",
                "sha256:50aaad128e6ac62e7bf7bd1f0c0a24bc968a0c0590a726d5a955af193544bcec",
                "sha256:6206a135d072f88da3e71cc501c59d5abffa9d0bb43269a6dcd28d66bfafdbdd",
                "sha256:65f31b622af739a802ca6fd1a3076fd0ae523f8485c52924a89561ba10c49b48",
                "sha256:ae55bac364c405caa23a4f2d6cfecc6a0daada500274ffca4a9230e7129eac59",
                "sha256:b778ce0c909a2653741cb4b1ac7015b5c130ab9c897611df43ae6a58523cb965"
            ],
            "index": "pypi",
            "version": "==3.6.2"
        },
        "async-timeout": {
            "hashes": [
                "sha256:0c3c816a028d47f659d6ff5c745cb2acf1f966da1fe5c19c77a70282b25f4c5f",
                "sha256:4291ca197d287d274d0b6cb5d6f8f8f82d434ed288f962539ff18cc9012f9ea3"
            ],
            "version": "==3.0.1"
        },
        "attrs": {
            "hashes": [
                "sha256:08a96c641c3a74e44eb59afb61a24f2cb9f4d7188748e76ba4bb5edfa3cb7d1c",
                "sha256:f7b7ce16570fe9965acd6d30101a28f62fb4a7f9e926b3bbc9b61f8b04247e72"
            ],
            "version": "==19.3.0"
        },
        "beautifulsoup4": {
            "hashes": [
                "sha256:73cc4d115b96f79c7d77c1c7f7a0a8d4c57860d1041df407dd1aae7f07a77fd7",
                "sha256:a6237df3c32ccfaee4fd201c8f5f9d9df619b93121d01353a64a73ce8c6ef9a8",
                "sha256:e718f2342e2e099b640a34ab782407b7b676f47ee272d6739e60b8ea23829f2c"
            ],
            "index": "pypi",
            "version": "==4.9.1"
        },
        "bleach": {
            "hashes": [
                "sha256:2bce3d8fab545a6528c8fa5d9f9ae8ebc85a56da365c7f85180bfe96a35ef22f",
                "sha256:3c4c520fdb9db59ef139915a5db79f8b51bc2a7257ea0389f30c846883430a4b"
            ],
            "index": "pypi",
            "version": "==3.1.5"
        },
        "certifi": {
            "hashes": [
                "sha256:5930595817496dd21bb8dc35dad090f1c2cd0adfaf21204bf6732ca5d8ee34d3",
                "sha256:8fc0819f1f30ba15bdb34cceffb9ef04d99f420f68eb75d901e9560b8749fc41"
            ],
            "version": "==2020.6.20"
        },
        "chardet": {
            "hashes": [
                "sha256:84ab92ed1c4d4f16916e05906b6b75a6c0fb5db821cc65e70cbd64a3e2a5eaae",
                "sha256:fc323ffcaeaed0e0a02bf4d117757b98aed530d9ed4531e3e15460124c106691"
            ],
            "version": "==3.0.4"
        },
        "discord.py": {
            "hashes": [
                "sha256:1b546a32c0cd83d949392a71e5b06e30e19d1067246e3826d32ae9b8b3d06c1e",
                "sha256:8ef58d6fc1e66903bc00ae79c4c09a38aa71043e88a83da4d2e8b9b1c9f9b9e2"
            ],
            "index": "pypi",
            "version": "==1.3.4"
        },
        "html2markdown": {
            "hashes": [
                "sha256:92baf932c7f216be6d9459a191d45b6401e204bda7a5413febafa875512cfa8c"
            ],
            "index": "pypi",
            "version": "==0.1.7"
        },
        "html2text": {
            "hashes": [
                "sha256:c7c629882da0cf377d66f073329ccf34a12ed2adf0169b9285ae4e63ef54c82b",
                "sha256:e296318e16b059ddb97f7a8a1d6a5c1d7af4544049a01e261731d2d5cc277bbb"
            ],
            "index": "pypi",
            "version": "==2020.1.16"
        },
        "html5lib": {
            "hashes": [
                "sha256:0d78f8fde1c230e99fe37986a60526d7049ed4bf8a9fadbad5f00e22e58e041d",
                "sha256:b2e5b40261e20f354d198eae92afc10d750afb487ed5e50f9c4eaf07c184146f"
            ],
            "index": "pypi",
            "version": "==1.1"
        },
        "idna": {
            "hashes": [
                "sha256:b307872f855b18632ce0c21c5e45be78c0ea7ae4c15c828c20788b26921eb3f6",
                "sha256:b97d804b1e9b523befed77c48dacec60e6dcb0b5391d57af6a65a312a90648c0"
            ],
            "version": "==2.10"
        },
        "loguru": {
            "hashes": [
                "sha256:70201d5fce26da89b7a5f168caa2bb674e06b969829f56737db1d6472e53e7c3",
                "sha256:e5d362a43cd2fc2da63551d79a6830619c4d5b3a8b976515748026f92f351b61"
            ],
            "index": "pypi",
            "version": "==0.5.1"
        },
        "lxml": {
            "hashes": [
                "sha256:05a444b207901a68a6526948c7cc8f9fe6d6f24c70781488e32fd74ff5996e3f",
                "sha256:08fc93257dcfe9542c0a6883a25ba4971d78297f63d7a5a26ffa34861ca78730",
                "sha256:107781b213cf7201ec3806555657ccda67b1fccc4261fb889ef7fc56976db81f",
                "sha256:121b665b04083a1e85ff1f5243d4a93aa1aaba281bc12ea334d5a187278ceaf1",
                "sha256:1fa21263c3aba2b76fd7c45713d4428dbcc7644d73dcf0650e9d344e433741b3",
                "sha256:2b30aa2bcff8e958cd85d907d5109820b01ac511eae5b460803430a7404e34d7",
                "sha256:4b4a111bcf4b9c948e020fd207f915c24a6de3f1adc7682a2d92660eb4e84f1a",
                "sha256:5591c4164755778e29e69b86e425880f852464a21c7bb53c7ea453bbe2633bbe",
                "sha256:59daa84aef650b11bccd18f99f64bfe44b9f14a08a28259959d33676554065a1",
                "sha256:5a9c8d11aa2c8f8b6043d845927a51eb9102eb558e3f936df494e96393f5fd3e",
                "sha256:5dd20538a60c4cc9a077d3b715bb42307239fcd25ef1ca7286775f95e9e9a46d",
                "sha256:74f48ec98430e06c1fa8949b49ebdd8d27ceb9df8d3d1c92e1fdc2773f003f20",
                "sha256:786aad2aa20de3dbff21aab86b2fb6a7be68064cbbc0219bde414d3a30aa47ae",
                "sha256:7ad7906e098ccd30d8f7068030a0b16668ab8aa5cda6fcd5146d8d20cbaa71b5",
                "sha256:80a38b188d20c0524fe8959c8ce770a8fdf0e617c6912d23fc97c68301bb9aba",
                "sha256:8f0ec6b9b3832e0bd1d57af41f9238ea7709bbd7271f639024f2fc9d3bb01293",
                "sha256:92282c83547a9add85ad658143c76a64a8d339028926d7dc1998ca029c88ea6a",
                "sha256:94150231f1e90c9595ccc80d7d2006c61f90a5995db82bccbca7944fd457f0f6",
                "sha256:9dc9006dcc47e00a8a6a029eb035c8f696ad38e40a27d073a003d7d1443f5d88",
                "sha256:a76979f728dd845655026ab991df25d26379a1a8fc1e9e68e25c7eda43004bed",
                "sha256:aa8eba3db3d8761db161003e2d0586608092e217151d7458206e243be5a43843",
                "sha256:bea760a63ce9bba566c23f726d72b3c0250e2fa2569909e2d83cda1534c79443",
                "sha256:c3f511a3c58676147c277eff0224c061dd5a6a8e1373572ac817ac6324f1b1e0",
                "sha256:c9d317efde4bafbc1561509bfa8a23c5cab66c44d49ab5b63ff690f5159b2304",
                "sha256:cc411ad324a4486b142c41d9b2b6a722c534096963688d879ea6fa8a35028258",
                "sha256:cdc13a1682b2a6241080745b1953719e7fe0850b40a5c71ca574f090a1391df6",
                "sha256:cfd7c5dd3c35c19cec59c63df9571c67c6d6e5c92e0fe63517920e97f61106d1",
                "sha256:e1cacf4796b20865789083252186ce9dc6cc59eca0c2e79cca332bdff24ac481",
                "sha256:e70d4e467e243455492f5de463b72151cc400710ac03a0678206a5f27e79ddef",
                "sha256:ecc930ae559ea8a43377e8b60ca6f8d61ac532fc57efb915d899de4a67928efd",
                "sha256:f161af26f596131b63b236372e4ce40f3167c1b5b5d459b29d2514bd8c9dc9ee"
            ],
            "index": "pypi",
            "version": "==4.5.2"
        },
        "markdownify": {
            "hashes": [
                "sha256:28ce67d1888e4908faaab7b04d2193cda70ea4f902f156a21d0aaea55e63e0a1"
            ],
            "index": "pypi",
            "version": "==0.4.1"
        },
        "multidict": {
            "hashes": [
                "sha256:1ece5a3369835c20ed57adadc663400b5525904e53bae59ec854a5d36b39b21a",
                "sha256:275ca32383bc5d1894b6975bb4ca6a7ff16ab76fa622967625baeebcf8079000",
                "sha256:3750f2205b800aac4bb03b5ae48025a64e474d2c6cc79547988ba1d4122a09e2",
                "sha256:4538273208e7294b2659b1602490f4ed3ab1c8cf9dbdd817e0e9db8e64be2507",
                "sha256:5141c13374e6b25fe6bf092052ab55c0c03d21bd66c94a0e3ae371d3e4d865a5",
                "sha256:51a4d210404ac61d32dada00a50ea7ba412e6ea945bbe992e4d7a595276d2ec7",
                "sha256:5cf311a0f5ef80fe73e4f4c0f0998ec08f954a6ec72b746f3c179e37de1d210d",
                "sha256:6513728873f4326999429a8b00fc7ceddb2509b01d5fd3f3be7881a257b8d463",
                "sha256:7388d2ef3c55a8ba80da62ecfafa06a1c097c18032a501ffd4cabbc52d7f2b19",
                "sha256:9456e90649005ad40558f4cf51dbb842e32807df75146c6d940b6f5abb4a78f3",
                "sha256:c026fe9a05130e44157b98fea3ab12969e5b60691a276150db9eda71710cd10b",
                "sha256:d14842362ed4cf63751648e7672f7174c9818459d169231d03c56e84daf90b7c",
                "sha256:e0d072ae0f2a179c375f67e3da300b47e1a83293c554450b29c900e50afaae87",
                "sha256:f07acae137b71af3bb548bd8da720956a3bc9f9a0b87733e0899226a2317aeb7",
                "sha256:fbb77a75e529021e7c4a8d4e823d88ef4d23674a202be4f5addffc72cbb91430",
                "sha256:fcfbb44c59af3f8ea984de67ec7c306f618a3ec771c2843804069917a8f2e255",
                "sha256:feed85993dbdb1dbc29102f50bca65bdc68f2c0c8d352468c25b54874f23c39d"
            ],
            "version": "==4.7.6"
        },
        "nekos.py": {
            "hashes": [
                "sha256:a909bf771799c8837f431e6980001c95fab5254508fb3317fa2ffdddfe08c04d"
            ],
            "index": "pypi",
            "version": "==1.0.3"
        },
        "packaging": {
            "hashes": [
                "sha256:4357f74f47b9c12db93624a82154e9b120fa8293699949152b22065d556079f8",
                "sha256:998416ba6962ae7fbd6596850b80e17859a5753ba17c32284f67bfff33784181"
            ],
            "version": "==20.4"
        },
        "praw": {
            "hashes": [
                "sha256:6b93ad1e53385c68753203ec87f4d0053b2425b09fc8813847800a542efdfe6c",
                "sha256:fb55e46203a771342da7cbe144fbcd8c61d825719ce1025bdd72112194a0228f"
            ],
            "index": "pypi",
            "version": "==7.1.0"
        },
        "prawcore": {
            "hashes": [
                "sha256:4c372183f1926efe8914476864705fa84234a9ca158f32046962788d6129a518",
                "sha256:cf71388d869becbcbdfd90258b19d2173c197a457f2dd0bef0566b6cfb9b95a1"
            ],
            "version": "==1.4.0"
        },
        "py-stackexchange": {
            "hashes": [
                "sha256:848bf85d98b95706750c61572fc2a2677cb8566e96b078bbe6261f0e2d8252b4"
            ],
            "index": "pypi",
            "version": "==2.2.7"
        },
        "pyparsing": {
            "hashes": [
                "sha256:1060635ca5ac864c2b7bc7b05a448df4e32d7d8c65e33cbe1514810d339672a2",
                "sha256:56a551039101858c9e189ac9e66e330a03fb7079e97ba6b50193643905f450ce"
            ],
            "version": "==3.0.0a2"
        },
        "python-dateutil": {
            "hashes": [
                "sha256:73ebfe9dbf22e832286dafa60473e4cd239f8592f699aa5adaf10050e6e1823c",
                "sha256:75bb3f31ea686f1197762692a9ee6a7550b59fc6ca3a1f4b5d7e32fb98e2da2a"
            ],
<<<<<<< HEAD
            "markers": "python_version >= '2.6' and python_version not in '3.0, 3.1, 3.2, 3.3'",
            "version": "==2.4.7"
=======
            "index": "pypi",
            "version": "==2.8.1"
>>>>>>> 5252250e
        },
        "pyyaml": {
            "hashes": [
                "sha256:06a0d7ba600ce0b2d2fe2e78453a470b5a6e000a985dd4a4e54e436cc36b0e97",
                "sha256:240097ff019d7c70a4922b6869d8a86407758333f02203e0fc6ff79c5dcede76",
                "sha256:4f4b913ca1a7319b33cfb1369e91e50354d6f07a135f3b901aca02aa95940bd2",
                "sha256:69f00dca373f240f842b2931fb2c7e14ddbacd1397d57157a9b005a6a9942648",
                "sha256:73f099454b799e05e5ab51423c7bcf361c58d3206fa7b0d555426b1f4d9a3eaf",
                "sha256:74809a57b329d6cc0fdccee6318f44b9b8649961fa73144a98735b0aaf029f1f",
                "sha256:7739fc0fa8205b3ee8808aea45e968bc90082c10aef6ea95e855e10abf4a37b2",
                "sha256:95f71d2af0ff4227885f7a6605c37fd53d3a106fcab511b8860ecca9fcf400ee",
                "sha256:b8eac752c5e14d3eca0e6dd9199cd627518cb5ec06add0de9d32baeee6fe645d",
                "sha256:cc8955cfbfc7a115fa81d85284ee61147059a753344bc51098f3ccd69b0d7e0c",
                "sha256:d13155f591e6fcc1ec3b30685d50bf0711574e2c0dfffd7644babf8b5102ca1a"
            ],
            "index": "pypi",
            "version": "==5.3.1"
        },
        "requests": {
            "hashes": [
                "sha256:b3559a131db72c33ee969480840fff4bb6dd111de7dd27c8ee1f820f4f00231b",
                "sha256:fe75cc94a9443b9246fc7049224f75604b113c36acb93f87b80ed42c44cbb898"
            ],
            "index": "pypi",
            "version": "==2.24.0"
        },
        "six": {
            "hashes": [
                "sha256:30639c035cdb23534cd4aa2dd52c3bf48f06e5f4a941509c8bafd8ce11080259",
                "sha256:8b74bedcbbbaca38ff6d7491d76f2b06b3592611af620f8426e82dddb04a5ced"
            ],
<<<<<<< HEAD
            "markers": "python_version >= '2.7' and python_version not in '3.0, 3.1, 3.2, 3.3'",
=======
>>>>>>> 5252250e
            "version": "==1.15.0"
        },
        "soupsieve": {
            "hashes": [
                "sha256:1634eea42ab371d3d346309b93df7870a88610f0725d47528be902a0d95ecc55",
                "sha256:a59dc181727e95d25f781f0eb4fd1825ff45590ec8ff49eadfd7f1a537cc0232"
            ],
            "version": "==2.0.1"
        },
        "stackexchange": {
            "hashes": [
                "sha256:ef38574485cf807a729dfe14571249a38e2378c35121d06f09b9eb891d57f2aa"
            ],
            "index": "pypi",
            "version": "==0.5.0"
        },
        "tabulate": {
            "hashes": [
                "sha256:ac64cb76d53b1231d364babcd72abbb16855adac7de6665122f97b593f1eb2ba",
                "sha256:db2723a20d04bcda8522165c73eea7c300eda74e0ce852d9022e0159d7895007"
            ],
            "index": "pypi",
            "version": "==0.8.7"
        },
        "typing-extensions": {
            "hashes": [
                "sha256:6e95524d8a547a91e08f404ae485bbb71962de46967e1b71a0cb89af24e761c5",
                "sha256:79ee589a3caca649a9bfd2a8de4709837400dfa00b6cc81962a1e6a1815969ae",
                "sha256:f8d2bd89d25bc39dabe7d23df520442fa1d8969b82544370e03d88b5a591c392"
            ],
            "version": "==3.7.4.2"
        },
        "update-checker": {
            "hashes": [
                "sha256:1ff5dc7aab340b4f7710bd6c69d08ff5a5351617cd4ba0eb8886ddb285e2104f",
                "sha256:2def8db7f63bd45c7d19df5df570f3f3dfeb1a1f050869d7036529295db10e62"
            ],
            "version": "==0.17"
        },
        "urllib3": {
            "hashes": [
                "sha256:91056c15fa70756691db97756772bb1eb9678fa585d9184f24534b100dc60f4a",
                "sha256:e7983572181f5e1522d9c98453462384ee92a0be7fac5f1413a1e35c56cc0461"
            ],
            "markers": "python_version >= '2.7' and python_version not in '3.0, 3.1, 3.2, 3.3, 3.4' and python_version < '4'",
            "version": "==1.25.10"
        },
        "webencodings": {
            "hashes": [
                "sha256:a0af1213f3c2226497a97e2b3aa01a7e4bee4f403f95be16fc9acd2947514a78",
                "sha256:b36a1c245f2d304965eb4e0a82848379241dc04b865afcc4aab16748587e1923"
            ],
            "version": "==0.5.1"
        },
        "websocket-client": {
            "hashes": [
                "sha256:0fc45c961324d79c781bab301359d5a1b00b13ad1b10415a4780229ef71a5549",
                "sha256:d735b91d6d1692a6a181f2a8c9e0238e5f6373356f561bb9dc4c7af36f452010"
            ],
            "version": "==0.57.0"
        },
        "websockets": {
            "hashes": [
                "sha256:0e4fb4de42701340bd2353bb2eee45314651caa6ccee80dbd5f5d5978888fed5",
                "sha256:1d3f1bf059d04a4e0eb4985a887d49195e15ebabc42364f4eb564b1d065793f5",
                "sha256:20891f0dddade307ffddf593c733a3fdb6b83e6f9eef85908113e628fa5a8308",
                "sha256:295359a2cc78736737dd88c343cd0747546b2174b5e1adc223824bcaf3e164cb",
                "sha256:2db62a9142e88535038a6bcfea70ef9447696ea77891aebb730a333a51ed559a",
                "sha256:3762791ab8b38948f0c4d281c8b2ddfa99b7e510e46bd8dfa942a5fff621068c",
                "sha256:3db87421956f1b0779a7564915875ba774295cc86e81bc671631379371af1170",
                "sha256:3ef56fcc7b1ff90de46ccd5a687bbd13a3180132268c4254fc0fa44ecf4fc422",
                "sha256:4f9f7d28ce1d8f1295717c2c25b732c2bc0645db3215cf757551c392177d7cb8",
                "sha256:5c01fd846263a75bc8a2b9542606927cfad57e7282965d96b93c387622487485",
                "sha256:5c65d2da8c6bce0fca2528f69f44b2f977e06954c8512a952222cea50dad430f",
                "sha256:751a556205d8245ff94aeef23546a1113b1dd4f6e4d102ded66c39b99c2ce6c8",
                "sha256:7ff46d441db78241f4c6c27b3868c9ae71473fe03341340d2dfdbe8d79310acc",
                "sha256:965889d9f0e2a75edd81a07592d0ced54daa5b0785f57dc429c378edbcffe779",
                "sha256:9b248ba3dd8a03b1a10b19efe7d4f7fa41d158fdaa95e2cf65af5a7b95a4f989",
                "sha256:9bef37ee224e104a413f0780e29adb3e514a5b698aabe0d969a6ba426b8435d1",
                "sha256:c1ec8db4fac31850286b7cd3b9c0e1b944204668b8eb721674916d4e28744092",
                "sha256:c8a116feafdb1f84607cb3b14aa1418424ae71fee131642fc568d21423b51824",
                "sha256:ce85b06a10fc65e6143518b96d3dca27b081a740bae261c2fb20375801a9d56d",
                "sha256:d705f8aeecdf3262379644e4b55107a3b55860eb812b673b28d0fbc347a60c55",
                "sha256:e898a0863421650f0bebac8ba40840fc02258ef4714cb7e1fd76b6a6354bda36",
                "sha256:f8a7bff6e8664afc4e6c28b983845c5bc14965030e3fb98789734d416af77c4b"
            ],
            "version": "==8.1"
        },
        "yarl": {
            "hashes": [
                "sha256:1707230e1ea48ea06a3e20acb4ce05a38d2465bd9566c21f48f6212a88e47536",
                "sha256:1f269e8e6676193a94635399a77c9059e1826fb6265c9204c9e5a8ccd36006e1",
                "sha256:2657716c1fc998f5f2675c0ee6ce91282e0da0ea9e4a94b584bb1917e11c1559",
                "sha256:431faa6858f0ea323714d8b7b4a7da1db2eeb9403607f0eaa3800ab2c5a4b627",
                "sha256:5bbcb195da7de57f4508b7508c33f7593e9516e27732d08b9aad8586c7b8c384",
                "sha256:5c82f5b1499342339f22c83b97dbe2b8a09e47163fab86cd934a8dd46620e0fb",
                "sha256:5d410f69b4f92c5e1e2a8ffb73337cd8a274388c6975091735795588a538e605",
                "sha256:66b4f345e9573e004b1af184bc00431145cf5e089a4dcc1351505c1f5750192c",
                "sha256:875b2a741ce0208f3b818008a859ab5d0f461e98a32bbdc6af82231a9e761c55",
                "sha256:9a3266b047d15e78bba38c8455bf68b391c040231ca5965ef867f7cbbc60bde5",
                "sha256:9a592c4aa642249e9bdaf76897d90feeb08118626b363a6be8788a9b300274b5",
                "sha256:a1772068401d425e803999dada29a6babf041786e08be5e79ef63c9ecc4c9575",
                "sha256:b065a5c3e050395ae563019253cc6c769a50fd82d7fa92d07476273521d56b7c",
                "sha256:b325fefd574ebef50e391a1072d1712a60348ca29c183e1d546c9d87fec2cd32",
                "sha256:cf5eb664910d759bbae0b76d060d6e21f8af5098242d66c448bbebaf2a7bfa70",
                "sha256:f058b6541477022c7b54db37229f87dacf3b565de4f901ff5a0a78556a174fea",
                "sha256:f5cfed0766837303f688196aa7002730d62c5cc802d98c6395ea1feb87252727"
            ],
            "version": "==1.5.0"
        }
    },
    "develop": {
        "appdirs": {
            "hashes": [
                "sha256:7d5d0167b2b1ba821647616af46a749d1c653740dd0d2415100fe26e27afdf41",
                "sha256:a841dacd6b99318a741b166adb07e19ee71a274450e68237b4650ca1055ab128"
            ],
            "version": "==1.4.4"
        },
        "attrs": {
            "hashes": [
                "sha256:08a96c641c3a74e44eb59afb61a24f2cb9f4d7188748e76ba4bb5edfa3cb7d1c",
                "sha256:f7b7ce16570fe9965acd6d30101a28f62fb4a7f9e926b3bbc9b61f8b04247e72"
            ],
            "version": "==19.3.0"
        },
        "cfgv": {
            "hashes": [
                "sha256:1ccf53320421aeeb915275a196e23b3b8ae87dea8ac6698b1638001d4a486d53",
                "sha256:c8e8f552ffcc6194f4e18dd4f68d9aef0c0d58ae7e7be8c82bee3c5e9edfa513"
            ],
            "version": "==3.1.0"
        },
        "distlib": {
            "hashes": [
                "sha256:8c09de2c67b3e7deef7184574fc060ab8a793e7adbb183d942c389c8b13c52fb",
                "sha256:edf6116872c863e1aa9d5bb7cb5e05a022c519a4594dc703843343a9ddd9bff1"
            ],
            "version": "==0.3.1"
        },
        "filelock": {
            "hashes": [
                "sha256:18d82244ee114f543149c66a6e0c14e9c4f8a1044b5cdaadd0f82159d6a6ff59",
                "sha256:929b7d63ec5b7d6b71b0fa5ac14e030b3f70b75747cef1b10da9b879fef15836"
            ],
            "version": "==3.0.12"
        },
        "flake8": {
            "hashes": [
                "sha256:15e351d19611c887e482fb960eae4d44845013cc142d42896e9862f775d8cf5c",
                "sha256:f04b9fcbac03b0a3e58c0ab3a0ecc462e023a9faf046d57794184028123aa208"
            ],
            "index": "pypi",
            "version": "==3.8.3"
        },
        "flake8-annotations": {
            "hashes": [
                "sha256:7816a5d8f65ffdf37b8e21e5b17e0fd1e492aa92638573276de066e889a22b26",
                "sha256:8d18db74a750dd97f40b483cc3ef80d07d03f687525bad8fd83365dcd3bfd414"
            ],
            "index": "pypi",
            "version": "==2.3.0"
        },
        "flake8-bugbear": {
            "hashes": [
                "sha256:a3ddc03ec28ba2296fc6f89444d1c946a6b76460f859795b35b77d4920a51b63",
                "sha256:bd02e4b009fb153fe6072c31c52aeab5b133d508095befb2ffcf3b41c4823162"
            ],
            "index": "pypi",
            "version": "==20.1.4"
        },
        "identify": {
            "hashes": [
                "sha256:110ed090fec6bce1aabe3c72d9258a9de82207adeaa5a05cd75c635880312f9a",
                "sha256:ccd88716b890ecbe10920659450a635d2d25de499b9a638525a48b48261d989b"
            ],
            "markers": "python_version >= '2.7' and python_version not in '3.0, 3.1, 3.2, 3.3'",
            "version": "==1.4.25"
        },
        "mccabe": {
            "hashes": [
                "sha256:ab8a6258860da4b6677da4bd2fe5dc2c659cff31b3ee4f7f5d64e79735b80d42",
                "sha256:dd8d182285a0fe56bace7f45b5e7d1a6ebcbf524e8f3bd87eb0f125271b8831f"
            ],
            "version": "==0.6.1"
        },
        "nodeenv": {
            "hashes": [
                "sha256:4b0b77afa3ba9b54f4b6396e60b0c83f59eaeb2d63dc3cc7a70f7f4af96c82bc"
            ],
            "version": "==1.4.0"
        },
        "pre-commit": {
            "hashes": [
                "sha256:1657663fdd63a321a4a739915d7d03baedd555b25054449090f97bb0cb30a915",
                "sha256:e8b1315c585052e729ab7e99dcca5698266bedce9067d21dc909c23e3ceed626"
            ],
            "index": "pypi",
            "version": "==2.6.0"
        },
        "pycodestyle": {
            "hashes": [
                "sha256:2295e7b2f6b5bd100585ebcb1f616591b652db8a741695b3d8f5d28bdc934367",
                "sha256:c58a7d2815e0e8d7972bf1803331fb0152f867bd89adf8a01dfd55085434192e"
            ],
            "version": "==2.6.0"
        },
        "pyflakes": {
            "hashes": [
                "sha256:0d94e0e05a19e57a99444b6ddcf9a6eb2e5c68d3ca1e98e90707af8152c90a92",
                "sha256:35b2d75ee967ea93b55750aa9edbbf72813e06a66ba54438df2cfac9e3c27fc8"
            ],
            "version": "==2.2.0"
        },
        "pyyaml": {
            "hashes": [
                "sha256:06a0d7ba600ce0b2d2fe2e78453a470b5a6e000a985dd4a4e54e436cc36b0e97",
                "sha256:240097ff019d7c70a4922b6869d8a86407758333f02203e0fc6ff79c5dcede76",
                "sha256:4f4b913ca1a7319b33cfb1369e91e50354d6f07a135f3b901aca02aa95940bd2",
                "sha256:69f00dca373f240f842b2931fb2c7e14ddbacd1397d57157a9b005a6a9942648",
                "sha256:73f099454b799e05e5ab51423c7bcf361c58d3206fa7b0d555426b1f4d9a3eaf",
                "sha256:74809a57b329d6cc0fdccee6318f44b9b8649961fa73144a98735b0aaf029f1f",
                "sha256:7739fc0fa8205b3ee8808aea45e968bc90082c10aef6ea95e855e10abf4a37b2",
                "sha256:95f71d2af0ff4227885f7a6605c37fd53d3a106fcab511b8860ecca9fcf400ee",
                "sha256:b8eac752c5e14d3eca0e6dd9199cd627518cb5ec06add0de9d32baeee6fe645d",
                "sha256:cc8955cfbfc7a115fa81d85284ee61147059a753344bc51098f3ccd69b0d7e0c",
                "sha256:d13155f591e6fcc1ec3b30685d50bf0711574e2c0dfffd7644babf8b5102ca1a"
            ],
            "index": "pypi",
            "version": "==5.3.1"
        },
        "six": {
            "hashes": [
                "sha256:30639c035cdb23534cd4aa2dd52c3bf48f06e5f4a941509c8bafd8ce11080259",
                "sha256:8b74bedcbbbaca38ff6d7491d76f2b06b3592611af620f8426e82dddb04a5ced"
            ],
<<<<<<< HEAD
            "markers": "python_version >= '2.7' and python_version not in '3.0, 3.1, 3.2, 3.3'",
=======
>>>>>>> 5252250e
            "version": "==1.15.0"
        },
        "toml": {
            "hashes": [
                "sha256:926b612be1e5ce0634a2ca03470f95169cf16f939018233a670519cb4ac58b0f",
                "sha256:bda89d5935c2eac546d648028b9901107a595863cb36bae0c73ac804a9b4ce88"
            ],
            "version": "==0.10.1"
        },
        "virtualenv": {
            "hashes": [
                "sha256:688a61d7976d82b92f7906c367e83bb4b3f0af96f8f75bfcd3da95608fe8ac6c",
                "sha256:8f582a030156282a9ee9d319984b759a232b07f86048c1d6a9e394afa44e78c8"
            ],
            "markers": "python_version >= '2.7' and python_version not in '3.0, 3.1, 3.2, 3.3'",
            "version": "==20.0.28"
        }
    }
}<|MERGE_RESOLUTION|>--- conflicted
+++ resolved
@@ -1,11 +1,7 @@
 {
     "_meta": {
         "hash": {
-<<<<<<< HEAD
             "sha256": "5b5a2b91a5c8b8b1f63472a80bd8c2b6cc7f42d1557e939a735403a8cc7850bb"
-=======
-            "sha256": "bcc4b3c7ceda810aa50892260c8c39ee752b7a2e175a6242956d32300f9a1b65"
->>>>>>> 5252250e
         },
         "pipfile-spec": 6,
         "requires": {
@@ -251,13 +247,8 @@
                 "sha256:73ebfe9dbf22e832286dafa60473e4cd239f8592f699aa5adaf10050e6e1823c",
                 "sha256:75bb3f31ea686f1197762692a9ee6a7550b59fc6ca3a1f4b5d7e32fb98e2da2a"
             ],
-<<<<<<< HEAD
             "markers": "python_version >= '2.6' and python_version not in '3.0, 3.1, 3.2, 3.3'",
             "version": "==2.4.7"
-=======
-            "index": "pypi",
-            "version": "==2.8.1"
->>>>>>> 5252250e
         },
         "pyyaml": {
             "hashes": [
@@ -289,10 +280,7 @@
                 "sha256:30639c035cdb23534cd4aa2dd52c3bf48f06e5f4a941509c8bafd8ce11080259",
                 "sha256:8b74bedcbbbaca38ff6d7491d76f2b06b3592611af620f8426e82dddb04a5ced"
             ],
-<<<<<<< HEAD
             "markers": "python_version >= '2.7' and python_version not in '3.0, 3.1, 3.2, 3.3'",
-=======
->>>>>>> 5252250e
             "version": "==1.15.0"
         },
         "soupsieve": {
@@ -529,10 +517,7 @@
                 "sha256:30639c035cdb23534cd4aa2dd52c3bf48f06e5f4a941509c8bafd8ce11080259",
                 "sha256:8b74bedcbbbaca38ff6d7491d76f2b06b3592611af620f8426e82dddb04a5ced"
             ],
-<<<<<<< HEAD
             "markers": "python_version >= '2.7' and python_version not in '3.0, 3.1, 3.2, 3.3'",
-=======
->>>>>>> 5252250e
             "version": "==1.15.0"
         },
         "toml": {

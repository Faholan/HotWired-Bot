--- conflicted
+++ resolved
@@ -1,11 +1,7 @@
 {
     "_meta": {
         "hash": {
-<<<<<<< HEAD
-            "sha256": "061d8457cbd026c621be4eb3142f0e1a9960981917534731dbcead0b7343359d"
-=======
-            "sha256": "55dd4187a42fe18819d0a5262768cf1ced6ff65cb3d31ad2d9f7dbaed80da30c"
->>>>>>> 47eb1558
+            "sha256": "7c81811d1b94fa227403c795befc833a54bb47ca8f62fd5b28a2dabe21065302"
         },
         "pipfile-spec": 6,
         "requires": {
@@ -143,38 +139,6 @@
             "index": "pypi",
             "version": "==1.4.0"
         },
-<<<<<<< HEAD
-        "h11": {
-            "hashes": [
-                "sha256:33d4bca7be0fa039f4e84d50ab00531047e53d6ee8ffbc83501ea602c169cae1",
-                "sha256:4bc6d6a1238b7615b266ada57e0618568066f57dd6fa967d1290ec9309b2f2f1"
-            ],
-            "version": "==0.9.0"
-        },
-        "h2": {
-            "hashes": [
-                "sha256:61e0f6601fa709f35cdb730863b4e5ec7ad449792add80d1410d4174ed139af5",
-                "sha256:875f41ebd6f2c44781259005b157faed1a5031df3ae5aa7bcb4628a6c0782f14"
-            ],
-            "version": "==3.2.0"
-        },
-        "hpack": {
-            "hashes": [
-                "sha256:0edd79eda27a53ba5be2dfabf3b15780928a0dff6eb0c60a3d6767720e970c89",
-                "sha256:8eec9c1f4bfae3408a3f30500261f7e6a65912dc138526ea054f9ad98892e9d2"
-            ],
-            "version": "==3.0.0"
-        },
-        "hstspreload": {
-            "hashes": [
-                "sha256:35db8d932228c2782bf0e3fdb143a54263238593f6df431458c89b006898e5f2",
-                "sha256:81225e82207ec316a774e5d130454327752853dfaf347b2bf4d21e524cc49efa"
-            ],
-            "markers": "python_version >= '3.6'",
-            "version": "==2020.6.30"
-        },
-=======
->>>>>>> 47eb1558
         "html2text": {
             "hashes": [
                 "sha256:c7c629882da0cf377d66f073329ccf34a12ed2adf0169b9285ae4e63ef54c82b",
@@ -191,40 +155,14 @@
             "index": "pypi",
             "version": "==1.1"
         },
-<<<<<<< HEAD
-        "httpcore": {
-            "hashes": [
-                "sha256:9850fe97a166a794d7e920590d5ec49a05488884c9fc8b5dba8561effab0c2a0",
-                "sha256:ecc5949310d9dae4de64648a4ce529f86df1f232ce23dcfefe737c24d21dfbe9"
-            ],
-            "markers": "python_version >= '3.6'",
-            "version": "==0.9.1"
-        },
-        "httpx": {
-            "hashes": [
-                "sha256:32d930858eab677bc29a742aaa4f096de259f1c78c68a90ad11f5c3c04f08335",
-                "sha256:3642bd13e90b80ba8a243a730275eb10a4c26ec96f5fc16b87e458d4ab21efae"
-            ],
-            "markers": "python_version >= '3.6'",
-            "version": "==0.13.3"
-        },
         "humanize": {
             "hashes": [
-                "sha256:4b4ce2fc1c9d79c63f68009ddf5a12ad238aa78e2fceb256b5aa921763551422",
-                "sha256:e01d52a6d597f125f99abedf91742ef6020dea6b88cb8d0f04744805ecd828e2"
-            ],
-            "index": "pypi",
-            "version": "==2.4.1"
-        },
-        "hyperframe": {
-            "hashes": [
-                "sha256:5187962cb16dcc078f23cb5a4b110098d546c3f41ff2d4038a9896893bbd0b40",
-                "sha256:a9f5c17f2cc3c719b917c4f33ed1c61bd1f8dfac4b1bd23b7c80b3400971b41f"
-            ],
-            "version": "==5.2.0"
-        },
-=======
->>>>>>> 47eb1558
+                "sha256:89062c6db8601693b7d223443d0d7529aa9577df43a1387ddd4b9c273abb4a51",
+                "sha256:8a68bd9bccb899fd9bfb1e6d96c1e84e4475551cc9a5b5bdbd69b9b1cfd19c80"
+            ],
+            "index": "pypi",
+            "version": "==2.5.0"
+        },
         "idna": {
             "hashes": [
                 "sha256:b307872f855b18632ce0c21c5e45be78c0ea7ae4c15c828c20788b26921eb3f6",
@@ -232,8 +170,6 @@
             ],
             "markers": "python_version >= '2.7' and python_version not in '3.0, 3.1, 3.2, 3.3'",
             "version": "==2.10"
-<<<<<<< HEAD
-=======
         },
         "lxml": {
             "hashes": [
@@ -267,7 +203,6 @@
             ],
             "index": "pypi",
             "version": "==4.5.2"
->>>>>>> 47eb1558
         },
         "markdownify": {
             "hashes": [
@@ -307,8 +242,6 @@
             "index": "pypi",
             "version": "==1.0.3"
         },
-<<<<<<< HEAD
-=======
         "packaging": {
             "hashes": [
                 "sha256:4357f74f47b9c12db93624a82154e9b120fa8293699949152b22065d556079f8",
@@ -332,23 +265,6 @@
             ],
             "version": "==1.4.0"
         },
-        "psutil": {
-            "hashes": [
-                "sha256:1413f4158eb50e110777c4f15d7c759521703bd6beb58926f1d562da40180058",
-                "sha256:298af2f14b635c3c7118fd9183843f4e73e681bb6f01e12284d4d70d48a60953",
-                "sha256:60b86f327c198561f101a92be1995f9ae0399736b6eced8f24af41ec64fb88d4",
-                "sha256:685ec16ca14d079455892f25bd124df26ff9137664af445563c1bd36629b5e0e",
-                "sha256:73f35ab66c6c7a9ce82ba44b1e9b1050be2a80cd4dcc3352cc108656b115c74f",
-                "sha256:75e22717d4dbc7ca529ec5063000b2b294fc9a367f9c9ede1f65846c7955fd38",
-                "sha256:a02f4ac50d4a23253b68233b07e7cdb567bd025b982d5cf0ee78296990c22d9e",
-                "sha256:d008ddc00c6906ec80040d26dc2d3e3962109e40ad07fd8a12d0284ce5e0e4f8",
-                "sha256:d84029b190c8a66a946e28b4d3934d2ca1528ec94764b180f7d6ea57b0e75e26",
-                "sha256:e2d0c5b07c6fe5a87fa27b7855017edb0d52ee73b71e6ee368fae268605cc3f5",
-                "sha256:f344ca230dd8e8d5eee16827596f1c22ec0876127c28e800d7ae20ed44c4b310"
-            ],
-            "index": "pypi",
-            "version": "==5.7.0"
-        },
         "py-stackexchange": {
             "hashes": [
                 "sha256:848bf85d98b95706750c61572fc2a2677cb8566e96b078bbe6261f0e2d8252b4"
@@ -361,10 +277,9 @@
                 "sha256:c203ec8783bf771a155b207279b9bccb8dea02d8f0c9e5f8ead507bc3246ecc1",
                 "sha256:ef9d7589ef3c200abe66653d3f1ab1033c3c419ae9b9bdb1240a85b024efc88b"
             ],
-            "markers": "python_version >= '2.6' and python_version not in '3.0, 3.1, 3.2, 3.3'",
+            "markers": "python_version >= '2.6' and python_version not in '3.0, 3.1, 3.2'",
             "version": "==2.4.7"
         },
->>>>>>> 47eb1558
         "requests": {
             "hashes": [
                 "sha256:43999036bfa82904b6af1d99e4882b560e5e2c68e5c4b0aa03b655f3d7d73fee",
@@ -379,7 +294,7 @@
                 "sha256:30639c035cdb23534cd4aa2dd52c3bf48f06e5f4a941509c8bafd8ce11080259",
                 "sha256:8b74bedcbbbaca38ff6d7491d76f2b06b3592611af620f8426e82dddb04a5ced"
             ],
-            "markers": "python_version >= '2.7' and python_version not in '3.0, 3.1, 3.2, 3.3'",
+            "markers": "python_version >= '2.7' and python_version not in '3.0, 3.1, 3.2'",
             "version": "==1.15.0"
         },
         "soupsieve": {
@@ -398,21 +313,12 @@
             "index": "pypi",
             "version": "==0.8.7"
         },
-<<<<<<< HEAD
-        "uptime": {
-            "hashes": [
-                "sha256:7c300254775b807ce46e3dcbcda30aa3b9a204b9c57a7ac1e79ee6dbe3942973"
-            ],
-            "index": "pypi",
-            "version": "==3.0.1"
-=======
         "update-checker": {
             "hashes": [
                 "sha256:1ff5dc7aab340b4f7710bd6c69d08ff5a5351617cd4ba0eb8886ddb285e2104f",
                 "sha256:2def8db7f63bd45c7d19df5df570f3f3dfeb1a1f050869d7036529295db10e62"
             ],
             "version": "==0.17"
->>>>>>> 47eb1558
         },
         "urllib3": {
             "hashes": [
@@ -560,19 +466,11 @@
         },
         "identify": {
             "hashes": [
-<<<<<<< HEAD
-                "sha256:c4d07f2b979e3931894170a9e0d4b8281e6905ea6d018c326f7ffefaf20db680",
-                "sha256:dac33eff90d57164e289fb20bf4e131baef080947ee9bf45efcd0da8d19064bf"
-            ],
-            "markers": "python_version >= '2.7' and python_version not in '3.0, 3.1, 3.2, 3.3'",
-            "version": "==1.4.21"
-=======
                 "sha256:882c4b08b4569517b5f2257ecca180e01f38400a17f429f5d0edff55530c41c7",
                 "sha256:f89add935982d5bc62913ceee16c9297d8ff14b226e9d3072383a4e38136b656"
             ],
             "markers": "python_version >= '2.7' and python_version not in '3.0, 3.1, 3.2, 3.3'",
             "version": "==1.4.23"
->>>>>>> 47eb1558
         },
         "mccabe": {
             "hashes": [
@@ -665,7 +563,7 @@
                 "sha256:30639c035cdb23534cd4aa2dd52c3bf48f06e5f4a941509c8bafd8ce11080259",
                 "sha256:8b74bedcbbbaca38ff6d7491d76f2b06b3592611af620f8426e82dddb04a5ced"
             ],
-            "markers": "python_version >= '2.7' and python_version not in '3.0, 3.1, 3.2, 3.3'",
+            "markers": "python_version >= '2.7' and python_version not in '3.0, 3.1, 3.2'",
             "version": "==1.15.0"
         },
         "toml": {
@@ -703,11 +601,11 @@
         },
         "virtualenv": {
             "hashes": [
-                "sha256:c11a475400e98450403c0364eb3a2d25d42f71cf1493da64390487b666de4324",
-                "sha256:e10cc66f40cbda459720dfe1d334c4dc15add0d80f09108224f171006a97a172"
-            ],
-            "markers": "python_version >= '2.7' and python_version not in '3.0, 3.1, 3.2, 3.3'",
-            "version": "==20.0.26"
+                "sha256:26cdd725a57fef4c7c22060dba4647ebd8ca377e30d1c1cf547b30a0b79c43b4",
+                "sha256:c51f1ba727d1614ce8fd62457748b469fbedfdab2c7e5dd480c9ae3fbe1233f1"
+            ],
+            "markers": "python_version >= '2.7' and python_version not in '3.0, 3.1, 3.2, 3.3'",
+            "version": "==20.0.27"
         }
     }
 }
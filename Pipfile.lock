{
    "_meta": {
        "hash": {
<<<<<<< HEAD
            "sha256": "6b5f124ebe64b95de82a55049ebfebadcc9540c7aeccb27a9b36413fcf77c529"
=======
            "sha256": "f95cfbc7ef34e64d3b0af362a643a8073fbf5362c126820e183055d8fc48d2cc"
>>>>>>> 720e8565
        },
        "pipfile-spec": 6,
        "requires": {
            "python_version": "3.8"
        },
        "sources": [
            {
                "name": "pypi",
                "url": "https://pypi.org/simple",
                "verify_ssl": true
            }
        ]
    },
    "default": {
        "aiohttp": {
            "hashes": [
                "sha256:1e984191d1ec186881ffaed4581092ba04f7c61582a177b187d3a2f07ed9719e",
                "sha256:259ab809ff0727d0e834ac5e8a283dc5e3e0ecc30c4d80b3cd17a4139ce1f326",
                "sha256:2f4d1a4fdce595c947162333353d4a44952a724fba9ca3205a3df99a33d1307a",
                "sha256:32e5f3b7e511aa850829fbe5aa32eb455e5534eaa4b1ce93231d00e2f76e5654",
                "sha256:344c780466b73095a72c616fac5ea9c4665add7fc129f285fbdbca3cccf4612a",
                "sha256:460bd4237d2dbecc3b5ed57e122992f60188afe46e7319116da5eb8a9dfedba4",
                "sha256:4c6efd824d44ae697814a2a85604d8e992b875462c6655da161ff18fd4f29f17",
                "sha256:50aaad128e6ac62e7bf7bd1f0c0a24bc968a0c0590a726d5a955af193544bcec",
                "sha256:6206a135d072f88da3e71cc501c59d5abffa9d0bb43269a6dcd28d66bfafdbdd",
                "sha256:65f31b622af739a802ca6fd1a3076fd0ae523f8485c52924a89561ba10c49b48",
                "sha256:ae55bac364c405caa23a4f2d6cfecc6a0daada500274ffca4a9230e7129eac59",
                "sha256:b778ce0c909a2653741cb4b1ac7015b5c130ab9c897611df43ae6a58523cb965"
            ],
            "index": "pypi",
            "version": "==3.6.2"
        },
        "async-timeout": {
            "hashes": [
                "sha256:0c3c816a028d47f659d6ff5c745cb2acf1f966da1fe5c19c77a70282b25f4c5f",
                "sha256:4291ca197d287d274d0b6cb5d6f8f8f82d434ed288f962539ff18cc9012f9ea3"
            ],
            "markers": "python_full_version >= '3.5.3'",
            "version": "==3.0.1"
        },
        "asyncpg": {
            "hashes": [
                "sha256:058baec9d6b75612412baa872a1aa47317d0ff88c318a49f9c4a2389043d5a8d",
                "sha256:0c336903c3b08e970f8af2f606332f1738dba156bca83ed0467dc2f5c70da796",
                "sha256:1388caa456070dab102be874205e3ae8fd1de2577d5de9fa22e65ba5c0f8b110",
                "sha256:25edb0b947eb632b6b53e5a4b36cba5677297bb34cbaba270019714d0a5fed76",
                "sha256:2af6a5a705accd36e13292ea43d08c20b15e52d684beb522cb3a7d3c9c8f3f48",
                "sha256:391aea89871df8c1560750af6c7170f2772c2d133b34772acf3637e3cf4db93e",
                "sha256:394bf19bdddbba07a38cd6fb526ebf66e120444d6b3097332b78efd5b26495b0",
                "sha256:5664d1bd8abe64fc60a0e701eb85fa1d8c9a4a8018a5a59164d27238f2caf395",
                "sha256:57666dfae38f4dbf84ffbf0c5c0f78733fef0e8e083230275dcb9ccad1d5ee09",
                "sha256:74510234c294c6a6767089ba9c938f09a491426c24405634eb357bd91dffd734",
                "sha256:95cd2df61ee00b789bdcd04a080e6d9188693b841db2bf9a87ebaed9e53147e0",
                "sha256:a981500bf6947926e53c48f4d60ae080af1b4ad7fa78e363465a5b5ad4f2b65e",
                "sha256:a9e6fd6f0f9e8bd77e9a4e1ef9a4f83a80674d9136a754ae3603e915da96b627",
                "sha256:ad5ba062e09673b1a4b8d0facaf5a6d9719bf7b337440d10b07fe994d90a9552",
                "sha256:ba90d3578bc6dddcbce461875672fd9bdb34f0b8215b68612dd3b65a956ff51c",
                "sha256:c773c7dbe2f4d3ebc9e3030e94303e45d6742e6c2fc25da0c46a56ea3d83caeb",
                "sha256:da238592235717419a6a7b5edc8564da410ebfd056ca4ecc41e70b1b5df86fba",
                "sha256:e39aac2b3a2f839ce65aa255ce416de899c58b7d38d601d24ca35558e13b48e3",
                "sha256:ec6e7046c98730cb2ba4df41387e10cb8963a3ac2918f69ae416f8aab9ca7b1b",
                "sha256:f0c9719ac00615f097fe91082b785bce36dbf02a5ec4115ede0ebfd2cd9500cb",
                "sha256:f7184689177eeb5a11fa1b2baf3f6f2e26bfd7a85acf4de1a3adbd0867d7c0e2"
            ],
            "index": "pypi",
            "version": "==0.20.1"
        },
        "attrs": {
            "hashes": [
                "sha256:08a96c641c3a74e44eb59afb61a24f2cb9f4d7188748e76ba4bb5edfa3cb7d1c",
                "sha256:f7b7ce16570fe9965acd6d30101a28f62fb4a7f9e926b3bbc9b61f8b04247e72"
            ],
            "markers": "python_version >= '2.7' and python_version not in '3.0, 3.1, 3.2, 3.3'",
            "version": "==19.3.0"
        },
        "beautifulsoup4": {
            "hashes": [
                "sha256:73cc4d115b96f79c7d77c1c7f7a0a8d4c57860d1041df407dd1aae7f07a77fd7",
                "sha256:a6237df3c32ccfaee4fd201c8f5f9d9df619b93121d01353a64a73ce8c6ef9a8",
                "sha256:e718f2342e2e099b640a34ab782407b7b676f47ee272d6739e60b8ea23829f2c"
            ],
            "index": "pypi",
            "version": "==4.9.1"
        },
        "bleach": {
            "hashes": [
                "sha256:2bce3d8fab545a6528c8fa5d9f9ae8ebc85a56da365c7f85180bfe96a35ef22f",
                "sha256:3c4c520fdb9db59ef139915a5db79f8b51bc2a7257ea0389f30c846883430a4b"
            ],
            "index": "pypi",
            "version": "==3.1.5"
        },
        "certifi": {
            "hashes": [
                "sha256:5930595817496dd21bb8dc35dad090f1c2cd0adfaf21204bf6732ca5d8ee34d3",
                "sha256:8fc0819f1f30ba15bdb34cceffb9ef04d99f420f68eb75d901e9560b8749fc41"
            ],
            "version": "==2020.6.20"
        },
        "chardet": {
            "hashes": [
                "sha256:84ab92ed1c4d4f16916e05906b6b75a6c0fb5db821cc65e70cbd64a3e2a5eaae",
                "sha256:fc323ffcaeaed0e0a02bf4d117757b98aed530d9ed4531e3e15460124c106691"
            ],
            "version": "==3.0.4"
        },
        "discord.py": {
            "hashes": [
                "sha256:1b546a32c0cd83d949392a71e5b06e30e19d1067246e3826d32ae9b8b3d06c1e",
                "sha256:8ef58d6fc1e66903bc00ae79c4c09a38aa71043e88a83da4d2e8b9b1c9f9b9e2"
            ],
<<<<<<< HEAD
            "index": "pypi",
=======
            "markers": "python_full_version >= '3.5.3'",
>>>>>>> 720e8565
            "version": "==1.3.4"
        },
        "googletrans": {
            "hashes": [
                "sha256:44caeea42d91ff6ead5c2d49db2b88de66c45c2fe874c8ec03eb9b4ceb3a533d"
            ],
            "index": "pypi",
            "version": "==3.0.0"
        },
        "gputil": {
            "hashes": [
                "sha256:099e52c65e512cdfa8c8763fca67f5a5c2afb63469602d5dcb4d296b3661efb9"
            ],
            "index": "pypi",
            "version": "==1.4.0"
        },
        "h11": {
            "hashes": [
                "sha256:33d4bca7be0fa039f4e84d50ab00531047e53d6ee8ffbc83501ea602c169cae1",
                "sha256:4bc6d6a1238b7615b266ada57e0618568066f57dd6fa967d1290ec9309b2f2f1"
            ],
            "version": "==0.9.0"
        },
        "h2": {
            "hashes": [
                "sha256:61e0f6601fa709f35cdb730863b4e5ec7ad449792add80d1410d4174ed139af5",
                "sha256:875f41ebd6f2c44781259005b157faed1a5031df3ae5aa7bcb4628a6c0782f14"
            ],
            "version": "==3.2.0"
        },
        "hpack": {
            "hashes": [
                "sha256:0edd79eda27a53ba5be2dfabf3b15780928a0dff6eb0c60a3d6767720e970c89",
                "sha256:8eec9c1f4bfae3408a3f30500261f7e6a65912dc138526ea054f9ad98892e9d2"
            ],
            "version": "==3.0.0"
        },
        "hstspreload": {
            "hashes": [
                "sha256:051a752188c3422558a1302be99b742a2dd9d7568419614104ae7e87233f9d63",
                "sha256:3e1b107d6c865fc28f0f023456f193f2e916d14bca5a16c93fe440bef90c7c58"
            ],
            "markers": "python_version >= '3.6'",
            "version": "==2020.7.7"
        },
        "html2text": {
            "hashes": [
                "sha256:c7c629882da0cf377d66f073329ccf34a12ed2adf0169b9285ae4e63ef54c82b",
                "sha256:e296318e16b059ddb97f7a8a1d6a5c1d7af4544049a01e261731d2d5cc277bbb"
            ],
            "index": "pypi",
            "version": "==2020.1.16"
        },
        "html5lib": {
            "hashes": [
                "sha256:0d78f8fde1c230e99fe37986a60526d7049ed4bf8a9fadbad5f00e22e58e041d",
                "sha256:b2e5b40261e20f354d198eae92afc10d750afb487ed5e50f9c4eaf07c184146f"
            ],
            "index": "pypi",
            "version": "==1.1"
        },
        "httpcore": {
            "hashes": [
                "sha256:9850fe97a166a794d7e920590d5ec49a05488884c9fc8b5dba8561effab0c2a0",
                "sha256:ecc5949310d9dae4de64648a4ce529f86df1f232ce23dcfefe737c24d21dfbe9"
            ],
            "markers": "python_version >= '3.6'",
            "version": "==0.9.1"
        },
        "httpx": {
            "hashes": [
                "sha256:32d930858eab677bc29a742aaa4f096de259f1c78c68a90ad11f5c3c04f08335",
                "sha256:3642bd13e90b80ba8a243a730275eb10a4c26ec96f5fc16b87e458d4ab21efae"
            ],
            "markers": "python_version >= '3.6'",
            "version": "==0.13.3"
        },
        "hyperframe": {
            "hashes": [
                "sha256:5187962cb16dcc078f23cb5a4b110098d546c3f41ff2d4038a9896893bbd0b40",
                "sha256:a9f5c17f2cc3c719b917c4f33ed1c61bd1f8dfac4b1bd23b7c80b3400971b41f"
            ],
            "version": "==5.2.0"
        },
        "idna": {
            "hashes": [
                "sha256:b307872f855b18632ce0c21c5e45be78c0ea7ae4c15c828c20788b26921eb3f6",
                "sha256:b97d804b1e9b523befed77c48dacec60e6dcb0b5391d57af6a65a312a90648c0"
            ],
            "markers": "python_version >= '2.7' and python_version not in '3.0, 3.1, 3.2, 3.3'",
            "version": "==2.10"
        },
        "lxml": {
            "hashes": [
                "sha256:05a444b207901a68a6526948c7cc8f9fe6d6f24c70781488e32fd74ff5996e3f",
                "sha256:08fc93257dcfe9542c0a6883a25ba4971d78297f63d7a5a26ffa34861ca78730",
                "sha256:107781b213cf7201ec3806555657ccda67b1fccc4261fb889ef7fc56976db81f",
                "sha256:121b665b04083a1e85ff1f5243d4a93aa1aaba281bc12ea334d5a187278ceaf1",
                "sha256:2b30aa2bcff8e958cd85d907d5109820b01ac511eae5b460803430a7404e34d7",
                "sha256:4b4a111bcf4b9c948e020fd207f915c24a6de3f1adc7682a2d92660eb4e84f1a",
                "sha256:5591c4164755778e29e69b86e425880f852464a21c7bb53c7ea453bbe2633bbe",
                "sha256:59daa84aef650b11bccd18f99f64bfe44b9f14a08a28259959d33676554065a1",
                "sha256:5a9c8d11aa2c8f8b6043d845927a51eb9102eb558e3f936df494e96393f5fd3e",
                "sha256:5dd20538a60c4cc9a077d3b715bb42307239fcd25ef1ca7286775f95e9e9a46d",
                "sha256:74f48ec98430e06c1fa8949b49ebdd8d27ceb9df8d3d1c92e1fdc2773f003f20",
                "sha256:786aad2aa20de3dbff21aab86b2fb6a7be68064cbbc0219bde414d3a30aa47ae",
                "sha256:7ad7906e098ccd30d8f7068030a0b16668ab8aa5cda6fcd5146d8d20cbaa71b5",
                "sha256:80a38b188d20c0524fe8959c8ce770a8fdf0e617c6912d23fc97c68301bb9aba",
                "sha256:92282c83547a9add85ad658143c76a64a8d339028926d7dc1998ca029c88ea6a",
                "sha256:94150231f1e90c9595ccc80d7d2006c61f90a5995db82bccbca7944fd457f0f6",
                "sha256:9dc9006dcc47e00a8a6a029eb035c8f696ad38e40a27d073a003d7d1443f5d88",
                "sha256:a76979f728dd845655026ab991df25d26379a1a8fc1e9e68e25c7eda43004bed",
                "sha256:aa8eba3db3d8761db161003e2d0586608092e217151d7458206e243be5a43843",
                "sha256:bea760a63ce9bba566c23f726d72b3c0250e2fa2569909e2d83cda1534c79443",
                "sha256:c3f511a3c58676147c277eff0224c061dd5a6a8e1373572ac817ac6324f1b1e0",
                "sha256:cc411ad324a4486b142c41d9b2b6a722c534096963688d879ea6fa8a35028258",
                "sha256:cdc13a1682b2a6241080745b1953719e7fe0850b40a5c71ca574f090a1391df6",
                "sha256:e1cacf4796b20865789083252186ce9dc6cc59eca0c2e79cca332bdff24ac481",
                "sha256:e70d4e467e243455492f5de463b72151cc400710ac03a0678206a5f27e79ddef",
                "sha256:ecc930ae559ea8a43377e8b60ca6f8d61ac532fc57efb915d899de4a67928efd",
                "sha256:f161af26f596131b63b236372e4ce40f3167c1b5b5d459b29d2514bd8c9dc9ee"
            ],
            "index": "pypi",
            "version": "==4.5.2"
        },
        "markdownify": {
            "hashes": [
                "sha256:28ce67d1888e4908faaab7b04d2193cda70ea4f902f156a21d0aaea55e63e0a1"
            ],
            "index": "pypi",
            "version": "==0.4.1"
        },
        "multidict": {
            "hashes": [
                "sha256:1ece5a3369835c20ed57adadc663400b5525904e53bae59ec854a5d36b39b21a",
                "sha256:275ca32383bc5d1894b6975bb4ca6a7ff16ab76fa622967625baeebcf8079000",
                "sha256:3750f2205b800aac4bb03b5ae48025a64e474d2c6cc79547988ba1d4122a09e2",
                "sha256:4538273208e7294b2659b1602490f4ed3ab1c8cf9dbdd817e0e9db8e64be2507",
                "sha256:5141c13374e6b25fe6bf092052ab55c0c03d21bd66c94a0e3ae371d3e4d865a5",
                "sha256:51a4d210404ac61d32dada00a50ea7ba412e6ea945bbe992e4d7a595276d2ec7",
                "sha256:5cf311a0f5ef80fe73e4f4c0f0998ec08f954a6ec72b746f3c179e37de1d210d",
                "sha256:6513728873f4326999429a8b00fc7ceddb2509b01d5fd3f3be7881a257b8d463",
                "sha256:7388d2ef3c55a8ba80da62ecfafa06a1c097c18032a501ffd4cabbc52d7f2b19",
                "sha256:9456e90649005ad40558f4cf51dbb842e32807df75146c6d940b6f5abb4a78f3",
                "sha256:c026fe9a05130e44157b98fea3ab12969e5b60691a276150db9eda71710cd10b",
                "sha256:d14842362ed4cf63751648e7672f7174c9818459d169231d03c56e84daf90b7c",
                "sha256:e0d072ae0f2a179c375f67e3da300b47e1a83293c554450b29c900e50afaae87",
                "sha256:f07acae137b71af3bb548bd8da720956a3bc9f9a0b87733e0899226a2317aeb7",
                "sha256:fbb77a75e529021e7c4a8d4e823d88ef4d23674a202be4f5addffc72cbb91430",
                "sha256:fcfbb44c59af3f8ea984de67ec7c306f618a3ec771c2843804069917a8f2e255",
                "sha256:feed85993dbdb1dbc29102f50bca65bdc68f2c0c8d352468c25b54874f23c39d"
            ],
            "markers": "python_version >= '3.5'",
            "version": "==4.7.6"
        },
        "nekos.py": {
            "hashes": [
                "sha256:a47d07c7190af701851fd4f2335da319989c5ddb65b8baa3207b4bbdee05be4c",
                "sha256:a909bf771799c8837f431e6980001c95fab5254508fb3317fa2ffdddfe08c04d"
            ],
            "index": "pypi",
            "version": "==1.0.3"
        },
        "packaging": {
            "hashes": [
                "sha256:4357f74f47b9c12db93624a82154e9b120fa8293699949152b22065d556079f8",
                "sha256:998416ba6962ae7fbd6596850b80e17859a5753ba17c32284f67bfff33784181"
            ],
            "markers": "python_version >= '2.7' and python_version not in '3.0, 3.1, 3.2, 3.3'",
            "version": "==20.4"
        },
        "psutil": {
            "hashes": [
                "sha256:1413f4158eb50e110777c4f15d7c759521703bd6beb58926f1d562da40180058",
                "sha256:298af2f14b635c3c7118fd9183843f4e73e681bb6f01e12284d4d70d48a60953",
                "sha256:60b86f327c198561f101a92be1995f9ae0399736b6eced8f24af41ec64fb88d4",
                "sha256:685ec16ca14d079455892f25bd124df26ff9137664af445563c1bd36629b5e0e",
                "sha256:73f35ab66c6c7a9ce82ba44b1e9b1050be2a80cd4dcc3352cc108656b115c74f",
                "sha256:75e22717d4dbc7ca529ec5063000b2b294fc9a367f9c9ede1f65846c7955fd38",
                "sha256:a02f4ac50d4a23253b68233b07e7cdb567bd025b982d5cf0ee78296990c22d9e",
                "sha256:d008ddc00c6906ec80040d26dc2d3e3962109e40ad07fd8a12d0284ce5e0e4f8",
                "sha256:d84029b190c8a66a946e28b4d3934d2ca1528ec94764b180f7d6ea57b0e75e26",
                "sha256:e2d0c5b07c6fe5a87fa27b7855017edb0d52ee73b71e6ee368fae268605cc3f5",
                "sha256:f344ca230dd8e8d5eee16827596f1c22ec0876127c28e800d7ae20ed44c4b310"
            ],
            "index": "pypi",
            "version": "==5.7.0"
        },
        "py-stackexchange": {
            "hashes": [
                "sha256:848bf85d98b95706750c61572fc2a2677cb8566e96b078bbe6261f0e2d8252b4"
            ],
            "index": "pypi",
            "version": "==2.2.7"
        },
        "pyparsing": {
            "hashes": [
                "sha256:c203ec8783bf771a155b207279b9bccb8dea02d8f0c9e5f8ead507bc3246ecc1",
                "sha256:ef9d7589ef3c200abe66653d3f1ab1033c3c419ae9b9bdb1240a85b024efc88b"
            ],
            "markers": "python_version >= '2.6' and python_version not in '3.0, 3.1, 3.2, 3.3'",
            "version": "==2.4.7"
        },
        "requests": {
            "hashes": [
                "sha256:b3559a131db72c33ee969480840fff4bb6dd111de7dd27c8ee1f820f4f00231b",
                "sha256:fe75cc94a9443b9246fc7049224f75604b113c36acb93f87b80ed42c44cbb898"
            ],
            "index": "pypi",
            "version": "==2.24.0"
        },
        "rfc3986": {
            "hashes": [
                "sha256:112398da31a3344dc25dbf477d8df6cb34f9278a94fee2625d89e4514be8bb9d",
                "sha256:af9147e9aceda37c91a05f4deb128d4b4b49d6b199775fd2d2927768abdc8f50"
            ],
            "version": "==1.4.0"
        },
        "six": {
            "hashes": [
                "sha256:30639c035cdb23534cd4aa2dd52c3bf48f06e5f4a941509c8bafd8ce11080259",
                "sha256:8b74bedcbbbaca38ff6d7491d76f2b06b3592611af620f8426e82dddb04a5ced"
            ],
            "markers": "python_version >= '2.7' and python_version not in '3.0, 3.1, 3.2'",
            "version": "==1.15.0"
        },
        "sniffio": {
            "hashes": [
                "sha256:20ed6d5b46f8ae136d00b9dcb807615d83ed82ceea6b2058cecb696765246da5",
                "sha256:8e3810100f69fe0edd463d02ad407112542a11ffdc29f67db2bf3771afb87a21"
            ],
            "markers": "python_version >= '3.5'",
            "version": "==1.1.0"
        },
        "soupsieve": {
            "hashes": [
                "sha256:1634eea42ab371d3d346309b93df7870a88610f0725d47528be902a0d95ecc55",
                "sha256:a59dc181727e95d25f781f0eb4fd1825ff45590ec8ff49eadfd7f1a537cc0232"
            ],
            "markers": "python_version >= '3.5'",
            "version": "==2.0.1"
        },
        "stackexchange": {
            "hashes": [
                "sha256:ef38574485cf807a729dfe14571249a38e2378c35121d06f09b9eb891d57f2aa"
            ],
            "index": "pypi",
            "version": "==0.5.0"
        },
        "tabulate": {
            "hashes": [
                "sha256:ac64cb76d53b1231d364babcd72abbb16855adac7de6665122f97b593f1eb2ba",
                "sha256:db2723a20d04bcda8522165c73eea7c300eda74e0ce852d9022e0159d7895007"
            ],
            "index": "pypi",
            "version": "==0.8.7"
        },
        "urllib3": {
            "hashes": [
                "sha256:3018294ebefce6572a474f0604c2021e33b3fd8006ecd11d62107a5d2a963527",
                "sha256:88206b0eb87e6d677d424843ac5209e3fb9d0190d0ee169599165ec25e9d9115"
            ],
            "markers": "python_version >= '2.7' and python_version not in '3.0, 3.1, 3.2, 3.3, 3.4' and python_version < '4'",
            "version": "==1.25.9"
        },
        "webencodings": {
            "hashes": [
                "sha256:a0af1213f3c2226497a97e2b3aa01a7e4bee4f403f95be16fc9acd2947514a78",
                "sha256:b36a1c245f2d304965eb4e0a82848379241dc04b865afcc4aab16748587e1923"
            ],
            "version": "==0.5.1"
        },
        "websockets": {
            "hashes": [
                "sha256:0e4fb4de42701340bd2353bb2eee45314651caa6ccee80dbd5f5d5978888fed5",
                "sha256:1d3f1bf059d04a4e0eb4985a887d49195e15ebabc42364f4eb564b1d065793f5",
                "sha256:20891f0dddade307ffddf593c733a3fdb6b83e6f9eef85908113e628fa5a8308",
                "sha256:295359a2cc78736737dd88c343cd0747546b2174b5e1adc223824bcaf3e164cb",
                "sha256:2db62a9142e88535038a6bcfea70ef9447696ea77891aebb730a333a51ed559a",
                "sha256:3762791ab8b38948f0c4d281c8b2ddfa99b7e510e46bd8dfa942a5fff621068c",
                "sha256:3db87421956f1b0779a7564915875ba774295cc86e81bc671631379371af1170",
                "sha256:3ef56fcc7b1ff90de46ccd5a687bbd13a3180132268c4254fc0fa44ecf4fc422",
                "sha256:4f9f7d28ce1d8f1295717c2c25b732c2bc0645db3215cf757551c392177d7cb8",
                "sha256:5c01fd846263a75bc8a2b9542606927cfad57e7282965d96b93c387622487485",
                "sha256:5c65d2da8c6bce0fca2528f69f44b2f977e06954c8512a952222cea50dad430f",
                "sha256:751a556205d8245ff94aeef23546a1113b1dd4f6e4d102ded66c39b99c2ce6c8",
                "sha256:7ff46d441db78241f4c6c27b3868c9ae71473fe03341340d2dfdbe8d79310acc",
                "sha256:965889d9f0e2a75edd81a07592d0ced54daa5b0785f57dc429c378edbcffe779",
                "sha256:9b248ba3dd8a03b1a10b19efe7d4f7fa41d158fdaa95e2cf65af5a7b95a4f989",
                "sha256:9bef37ee224e104a413f0780e29adb3e514a5b698aabe0d969a6ba426b8435d1",
                "sha256:c1ec8db4fac31850286b7cd3b9c0e1b944204668b8eb721674916d4e28744092",
                "sha256:c8a116feafdb1f84607cb3b14aa1418424ae71fee131642fc568d21423b51824",
                "sha256:ce85b06a10fc65e6143518b96d3dca27b081a740bae261c2fb20375801a9d56d",
                "sha256:d705f8aeecdf3262379644e4b55107a3b55860eb812b673b28d0fbc347a60c55",
                "sha256:e898a0863421650f0bebac8ba40840fc02258ef4714cb7e1fd76b6a6354bda36",
                "sha256:f8a7bff6e8664afc4e6c28b983845c5bc14965030e3fb98789734d416af77c4b"
            ],
            "markers": "python_full_version >= '3.6.1'",
            "version": "==8.1"
        },
        "yarl": {
            "hashes": [
                "sha256:0c2ab325d33f1b824734b3ef51d4d54a54e0e7a23d13b86974507602334c2cce",
                "sha256:0ca2f395591bbd85ddd50a82eb1fde9c1066fafe888c5c7cc1d810cf03fd3cc6",
                "sha256:2098a4b4b9d75ee352807a95cdf5f10180db903bc5b7270715c6bbe2551f64ce",
                "sha256:25e66e5e2007c7a39541ca13b559cd8ebc2ad8fe00ea94a2aad28a9b1e44e5ae",
                "sha256:26d7c90cb04dee1665282a5d1a998defc1a9e012fdca0f33396f81508f49696d",
                "sha256:308b98b0c8cd1dfef1a0311dc5e38ae8f9b58349226aa0533f15a16717ad702f",
                "sha256:3ce3d4f7c6b69c4e4f0704b32eca8123b9c58ae91af740481aa57d7857b5e41b",
                "sha256:58cd9c469eced558cd81aa3f484b2924e8897049e06889e8ff2510435b7ef74b",
                "sha256:5b10eb0e7f044cf0b035112446b26a3a2946bca9d7d7edb5e54a2ad2f6652abb",
                "sha256:6faa19d3824c21bcbfdfce5171e193c8b4ddafdf0ac3f129ccf0cdfcb083e462",
                "sha256:944494be42fa630134bf907714d40207e646fd5a94423c90d5b514f7b0713fea",
                "sha256:a161de7e50224e8e3de6e184707476b5a989037dcb24292b391a3d66ff158e70",
                "sha256:a4844ebb2be14768f7994f2017f70aca39d658a96c786211be5ddbe1c68794c1",
                "sha256:c2b509ac3d4b988ae8769901c66345425e361d518aecbe4acbfc2567e416626a",
                "sha256:c9959d49a77b0e07559e579f38b2f3711c2b8716b8410b320bf9713013215a1b",
                "sha256:d8cdee92bc930d8b09d8bd2043cedd544d9c8bd7436a77678dd602467a993080",
                "sha256:e15199cdb423316e15f108f51249e44eb156ae5dba232cb73be555324a1d49c2"
            ],
            "markers": "python_version >= '3.5'",
            "version": "==1.4.2"
        }
    },
    "develop": {
        "appdirs": {
            "hashes": [
                "sha256:7d5d0167b2b1ba821647616af46a749d1c653740dd0d2415100fe26e27afdf41",
                "sha256:a841dacd6b99318a741b166adb07e19ee71a274450e68237b4650ca1055ab128"
            ],
            "version": "==1.4.4"
        },
        "attrs": {
            "hashes": [
                "sha256:08a96c641c3a74e44eb59afb61a24f2cb9f4d7188748e76ba4bb5edfa3cb7d1c",
                "sha256:f7b7ce16570fe9965acd6d30101a28f62fb4a7f9e926b3bbc9b61f8b04247e72"
            ],
            "markers": "python_version >= '2.7' and python_version not in '3.0, 3.1, 3.2, 3.3'",
            "version": "==19.3.0"
        },
        "black": {
            "hashes": [
                "sha256:1b30e59be925fafc1ee4565e5e08abef6b03fe455102883820fe5ee2e4734e0b",
                "sha256:c2edb73a08e9e0e6f65a0e6af18b059b8b1cdd5bef997d7a0b181df93dc81539"
            ],
            "index": "pypi",
            "version": "==19.10b0"
        },
        "cfgv": {
            "hashes": [
                "sha256:1ccf53320421aeeb915275a196e23b3b8ae87dea8ac6698b1638001d4a486d53",
                "sha256:c8e8f552ffcc6194f4e18dd4f68d9aef0c0d58ae7e7be8c82bee3c5e9edfa513"
            ],
            "markers": "python_full_version >= '3.6.1'",
            "version": "==3.1.0"
        },
        "click": {
            "hashes": [
                "sha256:d2b5255c7c6349bc1bd1e59e08cd12acbbd63ce649f2588755783aa94dfb6b1a",
                "sha256:dacca89f4bfadd5de3d7489b7c8a566eee0d3676333fbb50030263894c38c0dc"
            ],
            "markers": "python_version >= '2.7' and python_version not in '3.0, 3.1, 3.2, 3.3, 3.4'",
            "version": "==7.1.2"
        },
        "distlib": {
            "hashes": [
                "sha256:8c09de2c67b3e7deef7184574fc060ab8a793e7adbb183d942c389c8b13c52fb",
                "sha256:edf6116872c863e1aa9d5bb7cb5e05a022c519a4594dc703843343a9ddd9bff1"
            ],
            "version": "==0.3.1"
        },
        "filelock": {
            "hashes": [
                "sha256:18d82244ee114f543149c66a6e0c14e9c4f8a1044b5cdaadd0f82159d6a6ff59",
                "sha256:929b7d63ec5b7d6b71b0fa5ac14e030b3f70b75747cef1b10da9b879fef15836"
            ],
            "version": "==3.0.12"
        },
        "flake8": {
            "hashes": [
                "sha256:15e351d19611c887e482fb960eae4d44845013cc142d42896e9862f775d8cf5c",
                "sha256:f04b9fcbac03b0a3e58c0ab3a0ecc462e023a9faf046d57794184028123aa208"
            ],
            "index": "pypi",
            "version": "==3.8.3"
        },
        "flake8-annotations": {
            "hashes": [
<<<<<<< HEAD
                "sha256:7816a5d8f65ffdf37b8e21e5b17e0fd1e492aa92638573276de066e889a22b26",
                "sha256:8d18db74a750dd97f40b483cc3ef80d07d03f687525bad8fd83365dcd3bfd414"
            ],
            "index": "pypi",
            "version": "==2.3.0"
        },
        "flake8-import-order": {
            "hashes": [
                "sha256:90a80e46886259b9c396b578d75c749801a41ee969a235e163cfe1be7afd2543",
                "sha256:a28dc39545ea4606c1ac3c24e9d05c849c6e5444a50fb7e9cdd430fc94de6e92"
            ],
            "index": "pypi",
            "version": "==0.18.1"
=======
                "sha256:6236d7e3f2772cc37cce00b2a1a925267a8607983c3f7d870541025f0303308e",
                "sha256:6d03a36f3636642ad040537c59d1d7e416ff62dea7ed218563c4c5d9bb1ec80b"
            ],
            "index": "pypi",
            "version": "==2.2.1"
>>>>>>> 720e8565
        },
        "identify": {
            "hashes": [
                "sha256:882c4b08b4569517b5f2257ecca180e01f38400a17f429f5d0edff55530c41c7",
                "sha256:f89add935982d5bc62913ceee16c9297d8ff14b226e9d3072383a4e38136b656"
            ],
            "markers": "python_version >= '2.7' and python_version not in '3.0, 3.1, 3.2, 3.3'",
            "version": "==1.4.23"
        },
        "mccabe": {
            "hashes": [
                "sha256:ab8a6258860da4b6677da4bd2fe5dc2c659cff31b3ee4f7f5d64e79735b80d42",
                "sha256:dd8d182285a0fe56bace7f45b5e7d1a6ebcbf524e8f3bd87eb0f125271b8831f"
            ],
            "version": "==0.6.1"
        },
        "nodeenv": {
            "hashes": [
                "sha256:4b0b77afa3ba9b54f4b6396e60b0c83f59eaeb2d63dc3cc7a70f7f4af96c82bc"
            ],
            "version": "==1.4.0"
        },
        "pathspec": {
            "hashes": [
                "sha256:7d91249d21749788d07a2d0f94147accd8f845507400749ea19c1ec9054a12b0",
                "sha256:da45173eb3a6f2a5a487efba21f050af2b41948be6ab52b6a1e3ff22bb8b7061"
            ],
            "version": "==0.8.0"
        },
        "pre-commit": {
            "hashes": [
                "sha256:1657663fdd63a321a4a739915d7d03baedd555b25054449090f97bb0cb30a915",
                "sha256:e8b1315c585052e729ab7e99dcca5698266bedce9067d21dc909c23e3ceed626"
            ],
            "index": "pypi",
            "version": "==2.6.0"
        },
        "pycodestyle": {
            "hashes": [
                "sha256:2295e7b2f6b5bd100585ebcb1f616591b652db8a741695b3d8f5d28bdc934367",
                "sha256:c58a7d2815e0e8d7972bf1803331fb0152f867bd89adf8a01dfd55085434192e"
            ],
            "markers": "python_version >= '2.7' and python_version not in '3.0, 3.1, 3.2, 3.3'",
            "version": "==2.6.0"
        },
        "pyflakes": {
            "hashes": [
                "sha256:0d94e0e05a19e57a99444b6ddcf9a6eb2e5c68d3ca1e98e90707af8152c90a92",
                "sha256:35b2d75ee967ea93b55750aa9edbbf72813e06a66ba54438df2cfac9e3c27fc8"
            ],
            "markers": "python_version >= '2.7' and python_version not in '3.0, 3.1, 3.2, 3.3'",
            "version": "==2.2.0"
        },
        "pyyaml": {
            "hashes": [
                "sha256:06a0d7ba600ce0b2d2fe2e78453a470b5a6e000a985dd4a4e54e436cc36b0e97",
                "sha256:240097ff019d7c70a4922b6869d8a86407758333f02203e0fc6ff79c5dcede76",
                "sha256:4f4b913ca1a7319b33cfb1369e91e50354d6f07a135f3b901aca02aa95940bd2",
                "sha256:69f00dca373f240f842b2931fb2c7e14ddbacd1397d57157a9b005a6a9942648",
                "sha256:73f099454b799e05e5ab51423c7bcf361c58d3206fa7b0d555426b1f4d9a3eaf",
                "sha256:74809a57b329d6cc0fdccee6318f44b9b8649961fa73144a98735b0aaf029f1f",
                "sha256:7739fc0fa8205b3ee8808aea45e968bc90082c10aef6ea95e855e10abf4a37b2",
                "sha256:95f71d2af0ff4227885f7a6605c37fd53d3a106fcab511b8860ecca9fcf400ee",
                "sha256:b8eac752c5e14d3eca0e6dd9199cd627518cb5ec06add0de9d32baeee6fe645d",
                "sha256:cc8955cfbfc7a115fa81d85284ee61147059a753344bc51098f3ccd69b0d7e0c",
                "sha256:d13155f591e6fcc1ec3b30685d50bf0711574e2c0dfffd7644babf8b5102ca1a"
            ],
            "version": "==5.3.1"
        },
        "regex": {
            "hashes": [
                "sha256:08997a37b221a3e27d68ffb601e45abfb0093d39ee770e4257bd2f5115e8cb0a",
                "sha256:112e34adf95e45158c597feea65d06a8124898bdeac975c9087fe71b572bd938",
                "sha256:1700419d8a18c26ff396b3b06ace315b5f2a6e780dad387e4c48717a12a22c29",
                "sha256:2f6f211633ee8d3f7706953e9d3edc7ce63a1d6aad0be5dcee1ece127eea13ae",
                "sha256:52e1b4bef02f4040b2fd547357a170fc1146e60ab310cdbdd098db86e929b387",
                "sha256:55b4c25cbb3b29f8d5e63aeed27b49fa0f8476b0d4e1b3171d85db891938cc3a",
                "sha256:5aaa5928b039ae440d775acea11d01e42ff26e1561c0ffcd3d805750973c6baf",
                "sha256:654cb773b2792e50151f0e22be0f2b6e1c3a04c5328ff1d9d59c0398d37ef610",
                "sha256:690f858d9a94d903cf5cada62ce069b5d93b313d7d05456dbcd99420856562d9",
                "sha256:6ad8663c17db4c5ef438141f99e291c4d4edfeaacc0ce28b5bba2b0bf273d9b5",
                "sha256:89cda1a5d3e33ec9e231ece7307afc101b5217523d55ef4dc7fb2abd6de71ba3",
                "sha256:92d8a043a4241a710c1cf7593f5577fbb832cf6c3a00ff3fc1ff2052aff5dd89",
                "sha256:95fa7726d073c87141f7bbfb04c284901f8328e2d430eeb71b8ffdd5742a5ded",
                "sha256:97712e0d0af05febd8ab63d2ef0ab2d0cd9deddf4476f7aa153f76feef4b2754",
                "sha256:b2ba0f78b3ef375114856cbdaa30559914d081c416b431f2437f83ce4f8b7f2f",
                "sha256:bae83f2a56ab30d5353b47f9b2a33e4aac4de9401fb582b55c42b132a8ac3868",
                "sha256:c78e66a922de1c95a208e4ec02e2e5cf0bb83a36ceececc10a72841e53fbf2bd",
                "sha256:cf59bbf282b627130f5ba68b7fa3abdb96372b24b66bdf72a4920e8153fc7910",
                "sha256:e3cdc9423808f7e1bb9c2e0bdb1c9dc37b0607b30d646ff6faf0d4e41ee8fee3",
                "sha256:e9b64e609d37438f7d6e68c2546d2cb8062f3adb27e6336bc129b51be20773ac",
                "sha256:fbff901c54c22425a5b809b914a3bfaf4b9570eee0e5ce8186ac71eb2025191c"
            ],
            "version": "==2020.6.8"
        },
        "six": {
            "hashes": [
                "sha256:30639c035cdb23534cd4aa2dd52c3bf48f06e5f4a941509c8bafd8ce11080259",
                "sha256:8b74bedcbbbaca38ff6d7491d76f2b06b3592611af620f8426e82dddb04a5ced"
            ],
            "markers": "python_version >= '2.7' and python_version not in '3.0, 3.1, 3.2'",
            "version": "==1.15.0"
        },
        "toml": {
            "hashes": [
                "sha256:926b612be1e5ce0634a2ca03470f95169cf16f939018233a670519cb4ac58b0f",
                "sha256:bda89d5935c2eac546d648028b9901107a595863cb36bae0c73ac804a9b4ce88"
            ],
            "version": "==0.10.1"
        },
        "typed-ast": {
            "hashes": [
                "sha256:0666aa36131496aed8f7be0410ff974562ab7eeac11ef351def9ea6fa28f6355",
                "sha256:0c2c07682d61a629b68433afb159376e24e5b2fd4641d35424e462169c0a7919",
                "sha256:249862707802d40f7f29f6e1aad8d84b5aa9e44552d2cc17384b209f091276aa",
                "sha256:24995c843eb0ad11a4527b026b4dde3da70e1f2d8806c99b7b4a7cf491612652",
                "sha256:269151951236b0f9a6f04015a9004084a5ab0d5f19b57de779f908621e7d8b75",
                "sha256:4083861b0aa07990b619bd7ddc365eb7fa4b817e99cf5f8d9cf21a42780f6e01",
                "sha256:498b0f36cc7054c1fead3d7fc59d2150f4d5c6c56ba7fb150c013fbc683a8d2d",
                "sha256:4e3e5da80ccbebfff202a67bf900d081906c358ccc3d5e3c8aea42fdfdfd51c1",
                "sha256:6daac9731f172c2a22ade6ed0c00197ee7cc1221aa84cfdf9c31defeb059a907",
                "sha256:715ff2f2df46121071622063fc7543d9b1fd19ebfc4f5c8895af64a77a8c852c",
                "sha256:73d785a950fc82dd2a25897d525d003f6378d1cb23ab305578394694202a58c3",
                "sha256:8c8aaad94455178e3187ab22c8b01a3837f8ee50e09cf31f1ba129eb293ec30b",
                "sha256:8ce678dbaf790dbdb3eba24056d5364fb45944f33553dd5869b7580cdbb83614",
                "sha256:aaee9905aee35ba5905cfb3c62f3e83b3bec7b39413f0a7f19be4e547ea01ebb",
                "sha256:bcd3b13b56ea479b3650b82cabd6b5343a625b0ced5429e4ccad28a8973f301b",
                "sha256:c9e348e02e4d2b4a8b2eedb48210430658df6951fa484e59de33ff773fbd4b41",
                "sha256:d205b1b46085271b4e15f670058ce182bd1199e56b317bf2ec004b6a44f911f6",
                "sha256:d43943ef777f9a1c42bf4e552ba23ac77a6351de620aa9acf64ad54933ad4d34",
                "sha256:d5d33e9e7af3b34a40dc05f498939f0ebf187f07c385fd58d591c533ad8562fe",
                "sha256:fc0fea399acb12edbf8a628ba8d2312f583bdbdb3335635db062fa98cf71fca4",
                "sha256:fe460b922ec15dd205595c9b5b99e2f056fd98ae8f9f56b888e7a17dc2b757e7"
            ],
            "version": "==1.4.1"
        },
        "virtualenv": {
            "hashes": [
                "sha256:c11a475400e98450403c0364eb3a2d25d42f71cf1493da64390487b666de4324",
                "sha256:e10cc66f40cbda459720dfe1d334c4dc15add0d80f09108224f171006a97a172"
            ],
            "markers": "python_version >= '2.7' and python_version not in '3.0, 3.1, 3.2, 3.3'",
            "version": "==20.0.26"
        }
    }
}<|MERGE_RESOLUTION|>--- conflicted
+++ resolved
@@ -1,11 +1,7 @@
 {
     "_meta": {
         "hash": {
-<<<<<<< HEAD
-            "sha256": "6b5f124ebe64b95de82a55049ebfebadcc9540c7aeccb27a9b36413fcf77c529"
-=======
-            "sha256": "f95cfbc7ef34e64d3b0af362a643a8073fbf5362c126820e183055d8fc48d2cc"
->>>>>>> 720e8565
+            "sha256": "2989ce2d86b0da4ee82679d577821139aa2977e439826f6a67199874316428e3"
         },
         "pipfile-spec": 6,
         "requires": {
@@ -117,11 +113,7 @@
                 "sha256:1b546a32c0cd83d949392a71e5b06e30e19d1067246e3826d32ae9b8b3d06c1e",
                 "sha256:8ef58d6fc1e66903bc00ae79c4c09a38aa71043e88a83da4d2e8b9b1c9f9b9e2"
             ],
-<<<<<<< HEAD
-            "index": "pypi",
-=======
-            "markers": "python_full_version >= '3.5.3'",
->>>>>>> 720e8565
+            "index": "pypi",
             "version": "==1.3.4"
         },
         "googletrans": {
@@ -161,11 +153,11 @@
         },
         "hstspreload": {
             "hashes": [
-                "sha256:051a752188c3422558a1302be99b742a2dd9d7568419614104ae7e87233f9d63",
-                "sha256:3e1b107d6c865fc28f0f023456f193f2e916d14bca5a16c93fe440bef90c7c58"
+                "sha256:1ca15ed74605eb9bda3983a459872ee7def91ba0129d637e5cd527063876886b",
+                "sha256:fa88ae62a308dda8f40653152e8f484ea038751b8b8a47d456994aa096c2d617"
             ],
             "markers": "python_version >= '3.6'",
-            "version": "==2020.7.7"
+            "version": "==2020.7.14"
         },
         "html2text": {
             "hashes": [
@@ -322,7 +314,7 @@
                 "sha256:c203ec8783bf771a155b207279b9bccb8dea02d8f0c9e5f8ead507bc3246ecc1",
                 "sha256:ef9d7589ef3c200abe66653d3f1ab1033c3c419ae9b9bdb1240a85b024efc88b"
             ],
-            "markers": "python_version >= '2.6' and python_version not in '3.0, 3.1, 3.2, 3.3'",
+            "markers": "python_version >= '2.6' and python_version not in '3.0, 3.1, 3.2'",
             "version": "==2.4.7"
         },
         "requests": {
@@ -510,7 +502,6 @@
         },
         "flake8-annotations": {
             "hashes": [
-<<<<<<< HEAD
                 "sha256:7816a5d8f65ffdf37b8e21e5b17e0fd1e492aa92638573276de066e889a22b26",
                 "sha256:8d18db74a750dd97f40b483cc3ef80d07d03f687525bad8fd83365dcd3bfd414"
             ],
@@ -524,13 +515,6 @@
             ],
             "index": "pypi",
             "version": "==0.18.1"
-=======
-                "sha256:6236d7e3f2772cc37cce00b2a1a925267a8607983c3f7d870541025f0303308e",
-                "sha256:6d03a36f3636642ad040537c59d1d7e416ff62dea7ed218563c4c5d9bb1ec80b"
-            ],
-            "index": "pypi",
-            "version": "==2.2.1"
->>>>>>> 720e8565
         },
         "identify": {
             "hashes": [

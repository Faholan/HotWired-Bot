{
    "_meta": {
        "hash": {
<<<<<<< HEAD
            "sha256": "4576f5b8b18573bc2cb7ceeccaa89d524754b8b3a3389595385715570ce0cda8"
=======
            "sha256": "27f34d445e2f267521580550ba75597f2c5afd8bdbcf7d6e655c10b2b16d79d4"
>>>>>>> af09aa86
        },
        "pipfile-spec": 6,
        "requires": {
            "python_version": "3.8"
        },
        "sources": [
            {
                "name": "pypi",
                "url": "https://pypi.org/simple",
                "verify_ssl": true
            }
        ]
    },
    "default": {
        "aiohttp": {
            "hashes": [
                "sha256:1e984191d1ec186881ffaed4581092ba04f7c61582a177b187d3a2f07ed9719e",
                "sha256:259ab809ff0727d0e834ac5e8a283dc5e3e0ecc30c4d80b3cd17a4139ce1f326",
                "sha256:2f4d1a4fdce595c947162333353d4a44952a724fba9ca3205a3df99a33d1307a",
                "sha256:32e5f3b7e511aa850829fbe5aa32eb455e5534eaa4b1ce93231d00e2f76e5654",
                "sha256:344c780466b73095a72c616fac5ea9c4665add7fc129f285fbdbca3cccf4612a",
                "sha256:460bd4237d2dbecc3b5ed57e122992f60188afe46e7319116da5eb8a9dfedba4",
                "sha256:4c6efd824d44ae697814a2a85604d8e992b875462c6655da161ff18fd4f29f17",
                "sha256:50aaad128e6ac62e7bf7bd1f0c0a24bc968a0c0590a726d5a955af193544bcec",
                "sha256:6206a135d072f88da3e71cc501c59d5abffa9d0bb43269a6dcd28d66bfafdbdd",
                "sha256:65f31b622af739a802ca6fd1a3076fd0ae523f8485c52924a89561ba10c49b48",
                "sha256:ae55bac364c405caa23a4f2d6cfecc6a0daada500274ffca4a9230e7129eac59",
                "sha256:b778ce0c909a2653741cb4b1ac7015b5c130ab9c897611df43ae6a58523cb965"
            ],
            "index": "pypi",
            "version": "==3.6.2"
        },
        "async-timeout": {
            "hashes": [
                "sha256:0c3c816a028d47f659d6ff5c745cb2acf1f966da1fe5c19c77a70282b25f4c5f",
                "sha256:4291ca197d287d274d0b6cb5d6f8f8f82d434ed288f962539ff18cc9012f9ea3"
            ],
            "markers": "python_full_version >= '3.5.3'",
            "version": "==3.0.1"
        },
        "asyncpg": {
            "hashes": [
                "sha256:058baec9d6b75612412baa872a1aa47317d0ff88c318a49f9c4a2389043d5a8d",
                "sha256:0c336903c3b08e970f8af2f606332f1738dba156bca83ed0467dc2f5c70da796",
                "sha256:1388caa456070dab102be874205e3ae8fd1de2577d5de9fa22e65ba5c0f8b110",
                "sha256:25edb0b947eb632b6b53e5a4b36cba5677297bb34cbaba270019714d0a5fed76",
                "sha256:2af6a5a705accd36e13292ea43d08c20b15e52d684beb522cb3a7d3c9c8f3f48",
                "sha256:391aea89871df8c1560750af6c7170f2772c2d133b34772acf3637e3cf4db93e",
                "sha256:394bf19bdddbba07a38cd6fb526ebf66e120444d6b3097332b78efd5b26495b0",
                "sha256:5664d1bd8abe64fc60a0e701eb85fa1d8c9a4a8018a5a59164d27238f2caf395",
                "sha256:57666dfae38f4dbf84ffbf0c5c0f78733fef0e8e083230275dcb9ccad1d5ee09",
                "sha256:74510234c294c6a6767089ba9c938f09a491426c24405634eb357bd91dffd734",
                "sha256:95cd2df61ee00b789bdcd04a080e6d9188693b841db2bf9a87ebaed9e53147e0",
                "sha256:a981500bf6947926e53c48f4d60ae080af1b4ad7fa78e363465a5b5ad4f2b65e",
                "sha256:a9e6fd6f0f9e8bd77e9a4e1ef9a4f83a80674d9136a754ae3603e915da96b627",
                "sha256:ad5ba062e09673b1a4b8d0facaf5a6d9719bf7b337440d10b07fe994d90a9552",
                "sha256:ba90d3578bc6dddcbce461875672fd9bdb34f0b8215b68612dd3b65a956ff51c",
                "sha256:c773c7dbe2f4d3ebc9e3030e94303e45d6742e6c2fc25da0c46a56ea3d83caeb",
                "sha256:da238592235717419a6a7b5edc8564da410ebfd056ca4ecc41e70b1b5df86fba",
                "sha256:e39aac2b3a2f839ce65aa255ce416de899c58b7d38d601d24ca35558e13b48e3",
                "sha256:ec6e7046c98730cb2ba4df41387e10cb8963a3ac2918f69ae416f8aab9ca7b1b",
                "sha256:f0c9719ac00615f097fe91082b785bce36dbf02a5ec4115ede0ebfd2cd9500cb",
                "sha256:f7184689177eeb5a11fa1b2baf3f6f2e26bfd7a85acf4de1a3adbd0867d7c0e2"
            ],
            "index": "pypi",
            "version": "==0.20.1"
        },
        "attrs": {
            "hashes": [
                "sha256:08a96c641c3a74e44eb59afb61a24f2cb9f4d7188748e76ba4bb5edfa3cb7d1c",
                "sha256:f7b7ce16570fe9965acd6d30101a28f62fb4a7f9e926b3bbc9b61f8b04247e72"
            ],
            "markers": "python_version >= '2.7' and python_version not in '3.0, 3.1, 3.2, 3.3'",
            "version": "==19.3.0"
        },
        "beautifulsoup4": {
            "hashes": [
                "sha256:73cc4d115b96f79c7d77c1c7f7a0a8d4c57860d1041df407dd1aae7f07a77fd7",
                "sha256:a6237df3c32ccfaee4fd201c8f5f9d9df619b93121d01353a64a73ce8c6ef9a8",
                "sha256:e718f2342e2e099b640a34ab782407b7b676f47ee272d6739e60b8ea23829f2c"
            ],
            "index": "pypi",
            "version": "==4.9.1"
        },
        "certifi": {
            "hashes": [
                "sha256:5930595817496dd21bb8dc35dad090f1c2cd0adfaf21204bf6732ca5d8ee34d3",
                "sha256:8fc0819f1f30ba15bdb34cceffb9ef04d99f420f68eb75d901e9560b8749fc41"
            ],
            "version": "==2020.6.20"
        },
        "chardet": {
            "hashes": [
                "sha256:84ab92ed1c4d4f16916e05906b6b75a6c0fb5db821cc65e70cbd64a3e2a5eaae",
                "sha256:fc323ffcaeaed0e0a02bf4d117757b98aed530d9ed4531e3e15460124c106691"
            ],
            "version": "==3.0.4"
        },
        "discord": {
            "hashes": [
                "sha256:9d4debb4a37845543bd4b92cb195bc53a302797333e768e70344222857ff1559",
                "sha256:ff6653655e342e7721dfb3f10421345fd852c2a33f2cca912b1c39b3778a9429"
            ],
            "index": "pypi",
            "version": "==1.0.1"
        },
        "discord.py": {
            "hashes": [
                "sha256:406871b06d86c3dc49fba63238519f28628dac946fef8a0e22988ff58ec05580",
                "sha256:ad00e34c72d2faa8db2157b651d05f3c415d7d05078e7e41dc9e8dc240051beb"
            ],
            "markers": "python_full_version >= '3.5.3'",
            "version": "==1.3.3"
        },
        "googletrans": {
            "hashes": [
                "sha256:44caeea42d91ff6ead5c2d49db2b88de66c45c2fe874c8ec03eb9b4ceb3a533d"
            ],
            "index": "pypi",
            "version": "==3.0.0"
        },
        "gputil": {
            "hashes": [
                "sha256:099e52c65e512cdfa8c8763fca67f5a5c2afb63469602d5dcb4d296b3661efb9"
            ],
            "index": "pypi",
            "version": "==1.4.0"
        },
        "h11": {
            "hashes": [
                "sha256:33d4bca7be0fa039f4e84d50ab00531047e53d6ee8ffbc83501ea602c169cae1",
                "sha256:4bc6d6a1238b7615b266ada57e0618568066f57dd6fa967d1290ec9309b2f2f1"
            ],
            "version": "==0.9.0"
        },
        "h2": {
            "hashes": [
                "sha256:61e0f6601fa709f35cdb730863b4e5ec7ad449792add80d1410d4174ed139af5",
                "sha256:875f41ebd6f2c44781259005b157faed1a5031df3ae5aa7bcb4628a6c0782f14"
            ],
            "version": "==3.2.0"
        },
        "hpack": {
            "hashes": [
                "sha256:0edd79eda27a53ba5be2dfabf3b15780928a0dff6eb0c60a3d6767720e970c89",
                "sha256:8eec9c1f4bfae3408a3f30500261f7e6a65912dc138526ea054f9ad98892e9d2"
            ],
            "version": "==3.0.0"
        },
        "hstspreload": {
            "hashes": [
                "sha256:35db8d932228c2782bf0e3fdb143a54263238593f6df431458c89b006898e5f2",
                "sha256:81225e82207ec316a774e5d130454327752853dfaf347b2bf4d21e524cc49efa"
            ],
            "markers": "python_version >= '3.6'",
            "version": "==2020.6.30"
        },
        "html2text": {
            "hashes": [
                "sha256:c7c629882da0cf377d66f073329ccf34a12ed2adf0169b9285ae4e63ef54c82b",
                "sha256:e296318e16b059ddb97f7a8a1d6a5c1d7af4544049a01e261731d2d5cc277bbb"
            ],
            "index": "pypi",
            "version": "==2020.1.16"
        },
        "html5lib": {
            "hashes": [
                "sha256:0d78f8fde1c230e99fe37986a60526d7049ed4bf8a9fadbad5f00e22e58e041d",
                "sha256:b2e5b40261e20f354d198eae92afc10d750afb487ed5e50f9c4eaf07c184146f"
            ],
            "index": "pypi",
            "version": "==1.1"
        },
        "httpcore": {
            "hashes": [
                "sha256:9850fe97a166a794d7e920590d5ec49a05488884c9fc8b5dba8561effab0c2a0",
                "sha256:ecc5949310d9dae4de64648a4ce529f86df1f232ce23dcfefe737c24d21dfbe9"
            ],
            "markers": "python_version >= '3.6'",
            "version": "==0.9.1"
        },
        "httpx": {
            "hashes": [
                "sha256:32d930858eab677bc29a742aaa4f096de259f1c78c68a90ad11f5c3c04f08335",
                "sha256:3642bd13e90b80ba8a243a730275eb10a4c26ec96f5fc16b87e458d4ab21efae"
            ],
            "markers": "python_version >= '3.6'",
            "version": "==0.13.3"
        },
        "hyperframe": {
            "hashes": [
                "sha256:5187962cb16dcc078f23cb5a4b110098d546c3f41ff2d4038a9896893bbd0b40",
                "sha256:a9f5c17f2cc3c719b917c4f33ed1c61bd1f8dfac4b1bd23b7c80b3400971b41f"
            ],
            "version": "==5.2.0"
        },
        "idna": {
            "hashes": [
                "sha256:b307872f855b18632ce0c21c5e45be78c0ea7ae4c15c828c20788b26921eb3f6",
                "sha256:b97d804b1e9b523befed77c48dacec60e6dcb0b5391d57af6a65a312a90648c0"
            ],
            "markers": "python_version >= '2.7' and python_version not in '3.0, 3.1, 3.2, 3.3'",
            "version": "==2.10"
        },
        "markdownify": {
            "hashes": [
                "sha256:28ce67d1888e4908faaab7b04d2193cda70ea4f902f156a21d0aaea55e63e0a1"
            ],
            "index": "pypi",
            "version": "==0.4.1"
        },
        "multidict": {
            "hashes": [
                "sha256:1ece5a3369835c20ed57adadc663400b5525904e53bae59ec854a5d36b39b21a",
                "sha256:275ca32383bc5d1894b6975bb4ca6a7ff16ab76fa622967625baeebcf8079000",
                "sha256:3750f2205b800aac4bb03b5ae48025a64e474d2c6cc79547988ba1d4122a09e2",
                "sha256:4538273208e7294b2659b1602490f4ed3ab1c8cf9dbdd817e0e9db8e64be2507",
                "sha256:5141c13374e6b25fe6bf092052ab55c0c03d21bd66c94a0e3ae371d3e4d865a5",
                "sha256:51a4d210404ac61d32dada00a50ea7ba412e6ea945bbe992e4d7a595276d2ec7",
                "sha256:5cf311a0f5ef80fe73e4f4c0f0998ec08f954a6ec72b746f3c179e37de1d210d",
                "sha256:6513728873f4326999429a8b00fc7ceddb2509b01d5fd3f3be7881a257b8d463",
                "sha256:7388d2ef3c55a8ba80da62ecfafa06a1c097c18032a501ffd4cabbc52d7f2b19",
                "sha256:9456e90649005ad40558f4cf51dbb842e32807df75146c6d940b6f5abb4a78f3",
                "sha256:c026fe9a05130e44157b98fea3ab12969e5b60691a276150db9eda71710cd10b",
                "sha256:d14842362ed4cf63751648e7672f7174c9818459d169231d03c56e84daf90b7c",
                "sha256:e0d072ae0f2a179c375f67e3da300b47e1a83293c554450b29c900e50afaae87",
                "sha256:f07acae137b71af3bb548bd8da720956a3bc9f9a0b87733e0899226a2317aeb7",
                "sha256:fbb77a75e529021e7c4a8d4e823d88ef4d23674a202be4f5addffc72cbb91430",
                "sha256:fcfbb44c59af3f8ea984de67ec7c306f618a3ec771c2843804069917a8f2e255",
                "sha256:feed85993dbdb1dbc29102f50bca65bdc68f2c0c8d352468c25b54874f23c39d"
            ],
            "markers": "python_version >= '3.5'",
            "version": "==4.7.6"
        },
        "nekos.py": {
            "hashes": [
                "sha256:a47d07c7190af701851fd4f2335da319989c5ddb65b8baa3207b4bbdee05be4c",
                "sha256:a909bf771799c8837f431e6980001c95fab5254508fb3317fa2ffdddfe08c04d"
            ],
            "index": "pypi",
            "version": "==1.0.3"
        },
        "psutil": {
            "hashes": [
                "sha256:1413f4158eb50e110777c4f15d7c759521703bd6beb58926f1d562da40180058",
                "sha256:298af2f14b635c3c7118fd9183843f4e73e681bb6f01e12284d4d70d48a60953",
                "sha256:60b86f327c198561f101a92be1995f9ae0399736b6eced8f24af41ec64fb88d4",
                "sha256:685ec16ca14d079455892f25bd124df26ff9137664af445563c1bd36629b5e0e",
                "sha256:73f35ab66c6c7a9ce82ba44b1e9b1050be2a80cd4dcc3352cc108656b115c74f",
                "sha256:75e22717d4dbc7ca529ec5063000b2b294fc9a367f9c9ede1f65846c7955fd38",
                "sha256:a02f4ac50d4a23253b68233b07e7cdb567bd025b982d5cf0ee78296990c22d9e",
                "sha256:d008ddc00c6906ec80040d26dc2d3e3962109e40ad07fd8a12d0284ce5e0e4f8",
                "sha256:d84029b190c8a66a946e28b4d3934d2ca1528ec94764b180f7d6ea57b0e75e26",
                "sha256:e2d0c5b07c6fe5a87fa27b7855017edb0d52ee73b71e6ee368fae268605cc3f5",
                "sha256:f344ca230dd8e8d5eee16827596f1c22ec0876127c28e800d7ae20ed44c4b310"
            ],
            "index": "pypi",
            "version": "==5.7.0"
        },
        "py-stackexchange": {
            "hashes": [
                "sha256:848bf85d98b95706750c61572fc2a2677cb8566e96b078bbe6261f0e2d8252b4"
            ],
            "index": "pypi",
            "version": "==2.2.7"
        },
        "requests": {
            "hashes": [
                "sha256:43999036bfa82904b6af1d99e4882b560e5e2c68e5c4b0aa03b655f3d7d73fee",
                "sha256:5d2d0ffbb515f39417009a46c14256291061ac01ba8f875b90cad137de83beb4",
                "sha256:b3f43d496c6daba4493e7c431722aeb7dbc6288f52a6e04e7b6023b0247817e6"
            ],
            "index": "pypi",
            "version": "==2.23.0"
        },
        "rfc3986": {
            "hashes": [
                "sha256:112398da31a3344dc25dbf477d8df6cb34f9278a94fee2625d89e4514be8bb9d",
                "sha256:af9147e9aceda37c91a05f4deb128d4b4b49d6b199775fd2d2927768abdc8f50"
            ],
            "version": "==1.4.0"
        },
        "six": {
            "hashes": [
                "sha256:30639c035cdb23534cd4aa2dd52c3bf48f06e5f4a941509c8bafd8ce11080259",
                "sha256:8b74bedcbbbaca38ff6d7491d76f2b06b3592611af620f8426e82dddb04a5ced"
            ],
            "markers": "python_version >= '2.7' and python_version not in '3.0, 3.1, 3.2, 3.3'",
            "version": "==1.15.0"
        },
        "sniffio": {
            "hashes": [
                "sha256:20ed6d5b46f8ae136d00b9dcb807615d83ed82ceea6b2058cecb696765246da5",
                "sha256:8e3810100f69fe0edd463d02ad407112542a11ffdc29f67db2bf3771afb87a21"
            ],
            "markers": "python_version >= '3.5'",
            "version": "==1.1.0"
        },
        "soupsieve": {
            "hashes": [
                "sha256:1634eea42ab371d3d346309b93df7870a88610f0725d47528be902a0d95ecc55",
                "sha256:a59dc181727e95d25f781f0eb4fd1825ff45590ec8ff49eadfd7f1a537cc0232"
            ],
            "markers": "python_version >= '3.5'",
            "version": "==2.0.1"
        },
        "stackexchange": {
            "hashes": [
                "sha256:ef38574485cf807a729dfe14571249a38e2378c35121d06f09b9eb891d57f2aa"
            ],
            "index": "pypi",
            "version": "==0.5.0"
        },
        "tabulate": {
            "hashes": [
                "sha256:ac64cb76d53b1231d364babcd72abbb16855adac7de6665122f97b593f1eb2ba",
                "sha256:db2723a20d04bcda8522165c73eea7c300eda74e0ce852d9022e0159d7895007"
            ],
            "index": "pypi",
            "version": "==0.8.7"
        },
        "urllib3": {
            "hashes": [
                "sha256:3018294ebefce6572a474f0604c2021e33b3fd8006ecd11d62107a5d2a963527",
                "sha256:88206b0eb87e6d677d424843ac5209e3fb9d0190d0ee169599165ec25e9d9115"
            ],
            "markers": "python_version >= '2.7' and python_version not in '3.0, 3.1, 3.2, 3.3, 3.4' and python_version < '4'",
            "version": "==1.25.9"
        },
        "webencodings": {
            "hashes": [
                "sha256:a0af1213f3c2226497a97e2b3aa01a7e4bee4f403f95be16fc9acd2947514a78",
                "sha256:b36a1c245f2d304965eb4e0a82848379241dc04b865afcc4aab16748587e1923"
            ],
            "version": "==0.5.1"
        },
        "websockets": {
            "hashes": [
                "sha256:0e4fb4de42701340bd2353bb2eee45314651caa6ccee80dbd5f5d5978888fed5",
                "sha256:1d3f1bf059d04a4e0eb4985a887d49195e15ebabc42364f4eb564b1d065793f5",
                "sha256:20891f0dddade307ffddf593c733a3fdb6b83e6f9eef85908113e628fa5a8308",
                "sha256:295359a2cc78736737dd88c343cd0747546b2174b5e1adc223824bcaf3e164cb",
                "sha256:2db62a9142e88535038a6bcfea70ef9447696ea77891aebb730a333a51ed559a",
                "sha256:3762791ab8b38948f0c4d281c8b2ddfa99b7e510e46bd8dfa942a5fff621068c",
                "sha256:3db87421956f1b0779a7564915875ba774295cc86e81bc671631379371af1170",
                "sha256:3ef56fcc7b1ff90de46ccd5a687bbd13a3180132268c4254fc0fa44ecf4fc422",
                "sha256:4f9f7d28ce1d8f1295717c2c25b732c2bc0645db3215cf757551c392177d7cb8",
                "sha256:5c01fd846263a75bc8a2b9542606927cfad57e7282965d96b93c387622487485",
                "sha256:5c65d2da8c6bce0fca2528f69f44b2f977e06954c8512a952222cea50dad430f",
                "sha256:751a556205d8245ff94aeef23546a1113b1dd4f6e4d102ded66c39b99c2ce6c8",
                "sha256:7ff46d441db78241f4c6c27b3868c9ae71473fe03341340d2dfdbe8d79310acc",
                "sha256:965889d9f0e2a75edd81a07592d0ced54daa5b0785f57dc429c378edbcffe779",
                "sha256:9b248ba3dd8a03b1a10b19efe7d4f7fa41d158fdaa95e2cf65af5a7b95a4f989",
                "sha256:9bef37ee224e104a413f0780e29adb3e514a5b698aabe0d969a6ba426b8435d1",
                "sha256:c1ec8db4fac31850286b7cd3b9c0e1b944204668b8eb721674916d4e28744092",
                "sha256:c8a116feafdb1f84607cb3b14aa1418424ae71fee131642fc568d21423b51824",
                "sha256:ce85b06a10fc65e6143518b96d3dca27b081a740bae261c2fb20375801a9d56d",
                "sha256:d705f8aeecdf3262379644e4b55107a3b55860eb812b673b28d0fbc347a60c55",
                "sha256:e898a0863421650f0bebac8ba40840fc02258ef4714cb7e1fd76b6a6354bda36",
                "sha256:f8a7bff6e8664afc4e6c28b983845c5bc14965030e3fb98789734d416af77c4b"
            ],
            "markers": "python_full_version >= '3.6.1'",
            "version": "==8.1"
        },
        "yarl": {
            "hashes": [
                "sha256:0c2ab325d33f1b824734b3ef51d4d54a54e0e7a23d13b86974507602334c2cce",
                "sha256:0ca2f395591bbd85ddd50a82eb1fde9c1066fafe888c5c7cc1d810cf03fd3cc6",
                "sha256:2098a4b4b9d75ee352807a95cdf5f10180db903bc5b7270715c6bbe2551f64ce",
                "sha256:25e66e5e2007c7a39541ca13b559cd8ebc2ad8fe00ea94a2aad28a9b1e44e5ae",
                "sha256:26d7c90cb04dee1665282a5d1a998defc1a9e012fdca0f33396f81508f49696d",
                "sha256:308b98b0c8cd1dfef1a0311dc5e38ae8f9b58349226aa0533f15a16717ad702f",
                "sha256:3ce3d4f7c6b69c4e4f0704b32eca8123b9c58ae91af740481aa57d7857b5e41b",
                "sha256:58cd9c469eced558cd81aa3f484b2924e8897049e06889e8ff2510435b7ef74b",
                "sha256:5b10eb0e7f044cf0b035112446b26a3a2946bca9d7d7edb5e54a2ad2f6652abb",
                "sha256:6faa19d3824c21bcbfdfce5171e193c8b4ddafdf0ac3f129ccf0cdfcb083e462",
                "sha256:944494be42fa630134bf907714d40207e646fd5a94423c90d5b514f7b0713fea",
                "sha256:a161de7e50224e8e3de6e184707476b5a989037dcb24292b391a3d66ff158e70",
                "sha256:a4844ebb2be14768f7994f2017f70aca39d658a96c786211be5ddbe1c68794c1",
                "sha256:c2b509ac3d4b988ae8769901c66345425e361d518aecbe4acbfc2567e416626a",
                "sha256:c9959d49a77b0e07559e579f38b2f3711c2b8716b8410b320bf9713013215a1b",
                "sha256:d8cdee92bc930d8b09d8bd2043cedd544d9c8bd7436a77678dd602467a993080",
                "sha256:e15199cdb423316e15f108f51249e44eb156ae5dba232cb73be555324a1d49c2"
            ],
            "markers": "python_version >= '3.5'",
            "version": "==1.4.2"
        }
    },
    "develop": {
        "appdirs": {
            "hashes": [
                "sha256:7d5d0167b2b1ba821647616af46a749d1c653740dd0d2415100fe26e27afdf41",
                "sha256:a841dacd6b99318a741b166adb07e19ee71a274450e68237b4650ca1055ab128"
            ],
            "version": "==1.4.4"
        },
        "attrs": {
            "hashes": [
                "sha256:08a96c641c3a74e44eb59afb61a24f2cb9f4d7188748e76ba4bb5edfa3cb7d1c",
                "sha256:f7b7ce16570fe9965acd6d30101a28f62fb4a7f9e926b3bbc9b61f8b04247e72"
            ],
            "markers": "python_version >= '2.7' and python_version not in '3.0, 3.1, 3.2, 3.3'",
            "version": "==19.3.0"
        },
        "black": {
            "hashes": [
                "sha256:1b30e59be925fafc1ee4565e5e08abef6b03fe455102883820fe5ee2e4734e0b",
                "sha256:c2edb73a08e9e0e6f65a0e6af18b059b8b1cdd5bef997d7a0b181df93dc81539"
            ],
            "index": "pypi",
            "version": "==19.10b0"
        },
        "cfgv": {
            "hashes": [
                "sha256:1ccf53320421aeeb915275a196e23b3b8ae87dea8ac6698b1638001d4a486d53",
                "sha256:c8e8f552ffcc6194f4e18dd4f68d9aef0c0d58ae7e7be8c82bee3c5e9edfa513"
            ],
            "markers": "python_full_version >= '3.6.1'",
            "version": "==3.1.0"
        },
        "click": {
            "hashes": [
                "sha256:d2b5255c7c6349bc1bd1e59e08cd12acbbd63ce649f2588755783aa94dfb6b1a",
                "sha256:dacca89f4bfadd5de3d7489b7c8a566eee0d3676333fbb50030263894c38c0dc"
            ],
            "markers": "python_version >= '2.7' and python_version not in '3.0, 3.1, 3.2, 3.3, 3.4'",
            "version": "==7.1.2"
        },
        "distlib": {
            "hashes": [
                "sha256:8c09de2c67b3e7deef7184574fc060ab8a793e7adbb183d942c389c8b13c52fb",
                "sha256:edf6116872c863e1aa9d5bb7cb5e05a022c519a4594dc703843343a9ddd9bff1"
            ],
            "version": "==0.3.1"
        },
        "filelock": {
            "hashes": [
                "sha256:18d82244ee114f543149c66a6e0c14e9c4f8a1044b5cdaadd0f82159d6a6ff59",
                "sha256:929b7d63ec5b7d6b71b0fa5ac14e030b3f70b75747cef1b10da9b879fef15836"
            ],
            "version": "==3.0.12"
        },
        "flake8": {
            "hashes": [
                "sha256:15e351d19611c887e482fb960eae4d44845013cc142d42896e9862f775d8cf5c",
                "sha256:f04b9fcbac03b0a3e58c0ab3a0ecc462e023a9faf046d57794184028123aa208"
            ],
            "index": "pypi",
            "version": "==3.8.3"
        },
        "flake8-annotations": {
            "hashes": [
                "sha256:9091d920406a7ff10e401e0dd1baa396d1d7d2e3d101a9beecf815f5894ad554",
                "sha256:f59fdceb8c8f380a20aed20e1ba8a57bde05935958166c52be2249f113f7ab75"
            ],
            "index": "pypi",
            "version": "==2.1.0"
        },
        "identify": {
            "hashes": [
                "sha256:c4d07f2b979e3931894170a9e0d4b8281e6905ea6d018c326f7ffefaf20db680",
                "sha256:dac33eff90d57164e289fb20bf4e131baef080947ee9bf45efcd0da8d19064bf"
            ],
            "markers": "python_version >= '2.7' and python_version not in '3.0, 3.1, 3.2, 3.3'",
            "version": "==1.4.21"
        },
        "mccabe": {
            "hashes": [
                "sha256:ab8a6258860da4b6677da4bd2fe5dc2c659cff31b3ee4f7f5d64e79735b80d42",
                "sha256:dd8d182285a0fe56bace7f45b5e7d1a6ebcbf524e8f3bd87eb0f125271b8831f"
            ],
            "version": "==0.6.1"
        },
        "nodeenv": {
            "hashes": [
                "sha256:4b0b77afa3ba9b54f4b6396e60b0c83f59eaeb2d63dc3cc7a70f7f4af96c82bc"
            ],
            "version": "==1.4.0"
        },
        "pathspec": {
            "hashes": [
                "sha256:7d91249d21749788d07a2d0f94147accd8f845507400749ea19c1ec9054a12b0",
                "sha256:da45173eb3a6f2a5a487efba21f050af2b41948be6ab52b6a1e3ff22bb8b7061"
            ],
            "version": "==0.8.0"
        },
        "pre-commit": {
            "hashes": [
                "sha256:1657663fdd63a321a4a739915d7d03baedd555b25054449090f97bb0cb30a915",
                "sha256:e8b1315c585052e729ab7e99dcca5698266bedce9067d21dc909c23e3ceed626"
            ],
            "index": "pypi",
            "version": "==2.6.0"
        },
        "pycodestyle": {
            "hashes": [
                "sha256:2295e7b2f6b5bd100585ebcb1f616591b652db8a741695b3d8f5d28bdc934367",
                "sha256:c58a7d2815e0e8d7972bf1803331fb0152f867bd89adf8a01dfd55085434192e"
            ],
            "markers": "python_version >= '2.7' and python_version not in '3.0, 3.1, 3.2, 3.3'",
            "version": "==2.6.0"
        },
        "pyflakes": {
            "hashes": [
                "sha256:0d94e0e05a19e57a99444b6ddcf9a6eb2e5c68d3ca1e98e90707af8152c90a92",
                "sha256:35b2d75ee967ea93b55750aa9edbbf72813e06a66ba54438df2cfac9e3c27fc8"
            ],
            "markers": "python_version >= '2.7' and python_version not in '3.0, 3.1, 3.2, 3.3'",
            "version": "==2.2.0"
        },
        "pyyaml": {
            "hashes": [
                "sha256:06a0d7ba600ce0b2d2fe2e78453a470b5a6e000a985dd4a4e54e436cc36b0e97",
                "sha256:240097ff019d7c70a4922b6869d8a86407758333f02203e0fc6ff79c5dcede76",
                "sha256:4f4b913ca1a7319b33cfb1369e91e50354d6f07a135f3b901aca02aa95940bd2",
                "sha256:69f00dca373f240f842b2931fb2c7e14ddbacd1397d57157a9b005a6a9942648",
                "sha256:73f099454b799e05e5ab51423c7bcf361c58d3206fa7b0d555426b1f4d9a3eaf",
                "sha256:74809a57b329d6cc0fdccee6318f44b9b8649961fa73144a98735b0aaf029f1f",
                "sha256:7739fc0fa8205b3ee8808aea45e968bc90082c10aef6ea95e855e10abf4a37b2",
                "sha256:95f71d2af0ff4227885f7a6605c37fd53d3a106fcab511b8860ecca9fcf400ee",
                "sha256:b8eac752c5e14d3eca0e6dd9199cd627518cb5ec06add0de9d32baeee6fe645d",
                "sha256:cc8955cfbfc7a115fa81d85284ee61147059a753344bc51098f3ccd69b0d7e0c",
                "sha256:d13155f591e6fcc1ec3b30685d50bf0711574e2c0dfffd7644babf8b5102ca1a"
            ],
            "version": "==5.3.1"
        },
        "regex": {
            "hashes": [
                "sha256:08997a37b221a3e27d68ffb601e45abfb0093d39ee770e4257bd2f5115e8cb0a",
                "sha256:112e34adf95e45158c597feea65d06a8124898bdeac975c9087fe71b572bd938",
                "sha256:1700419d8a18c26ff396b3b06ace315b5f2a6e780dad387e4c48717a12a22c29",
                "sha256:2f6f211633ee8d3f7706953e9d3edc7ce63a1d6aad0be5dcee1ece127eea13ae",
                "sha256:52e1b4bef02f4040b2fd547357a170fc1146e60ab310cdbdd098db86e929b387",
                "sha256:55b4c25cbb3b29f8d5e63aeed27b49fa0f8476b0d4e1b3171d85db891938cc3a",
                "sha256:5aaa5928b039ae440d775acea11d01e42ff26e1561c0ffcd3d805750973c6baf",
                "sha256:654cb773b2792e50151f0e22be0f2b6e1c3a04c5328ff1d9d59c0398d37ef610",
                "sha256:690f858d9a94d903cf5cada62ce069b5d93b313d7d05456dbcd99420856562d9",
                "sha256:6ad8663c17db4c5ef438141f99e291c4d4edfeaacc0ce28b5bba2b0bf273d9b5",
                "sha256:89cda1a5d3e33ec9e231ece7307afc101b5217523d55ef4dc7fb2abd6de71ba3",
                "sha256:92d8a043a4241a710c1cf7593f5577fbb832cf6c3a00ff3fc1ff2052aff5dd89",
                "sha256:95fa7726d073c87141f7bbfb04c284901f8328e2d430eeb71b8ffdd5742a5ded",
                "sha256:97712e0d0af05febd8ab63d2ef0ab2d0cd9deddf4476f7aa153f76feef4b2754",
                "sha256:b2ba0f78b3ef375114856cbdaa30559914d081c416b431f2437f83ce4f8b7f2f",
                "sha256:bae83f2a56ab30d5353b47f9b2a33e4aac4de9401fb582b55c42b132a8ac3868",
                "sha256:c78e66a922de1c95a208e4ec02e2e5cf0bb83a36ceececc10a72841e53fbf2bd",
                "sha256:cf59bbf282b627130f5ba68b7fa3abdb96372b24b66bdf72a4920e8153fc7910",
                "sha256:e3cdc9423808f7e1bb9c2e0bdb1c9dc37b0607b30d646ff6faf0d4e41ee8fee3",
                "sha256:e9b64e609d37438f7d6e68c2546d2cb8062f3adb27e6336bc129b51be20773ac",
                "sha256:fbff901c54c22425a5b809b914a3bfaf4b9570eee0e5ce8186ac71eb2025191c"
            ],
            "version": "==2020.6.8"
        },
        "six": {
            "hashes": [
                "sha256:30639c035cdb23534cd4aa2dd52c3bf48f06e5f4a941509c8bafd8ce11080259",
                "sha256:8b74bedcbbbaca38ff6d7491d76f2b06b3592611af620f8426e82dddb04a5ced"
            ],
            "markers": "python_version >= '2.7' and python_version not in '3.0, 3.1, 3.2, 3.3'",
            "version": "==1.15.0"
        },
        "toml": {
            "hashes": [
                "sha256:926b612be1e5ce0634a2ca03470f95169cf16f939018233a670519cb4ac58b0f",
                "sha256:bda89d5935c2eac546d648028b9901107a595863cb36bae0c73ac804a9b4ce88"
            ],
            "version": "==0.10.1"
        },
        "typed-ast": {
            "hashes": [
                "sha256:0666aa36131496aed8f7be0410ff974562ab7eeac11ef351def9ea6fa28f6355",
                "sha256:0c2c07682d61a629b68433afb159376e24e5b2fd4641d35424e462169c0a7919",
                "sha256:249862707802d40f7f29f6e1aad8d84b5aa9e44552d2cc17384b209f091276aa",
                "sha256:24995c843eb0ad11a4527b026b4dde3da70e1f2d8806c99b7b4a7cf491612652",
                "sha256:269151951236b0f9a6f04015a9004084a5ab0d5f19b57de779f908621e7d8b75",
                "sha256:4083861b0aa07990b619bd7ddc365eb7fa4b817e99cf5f8d9cf21a42780f6e01",
                "sha256:498b0f36cc7054c1fead3d7fc59d2150f4d5c6c56ba7fb150c013fbc683a8d2d",
                "sha256:4e3e5da80ccbebfff202a67bf900d081906c358ccc3d5e3c8aea42fdfdfd51c1",
                "sha256:6daac9731f172c2a22ade6ed0c00197ee7cc1221aa84cfdf9c31defeb059a907",
                "sha256:715ff2f2df46121071622063fc7543d9b1fd19ebfc4f5c8895af64a77a8c852c",
                "sha256:73d785a950fc82dd2a25897d525d003f6378d1cb23ab305578394694202a58c3",
                "sha256:8c8aaad94455178e3187ab22c8b01a3837f8ee50e09cf31f1ba129eb293ec30b",
                "sha256:8ce678dbaf790dbdb3eba24056d5364fb45944f33553dd5869b7580cdbb83614",
                "sha256:aaee9905aee35ba5905cfb3c62f3e83b3bec7b39413f0a7f19be4e547ea01ebb",
                "sha256:bcd3b13b56ea479b3650b82cabd6b5343a625b0ced5429e4ccad28a8973f301b",
                "sha256:c9e348e02e4d2b4a8b2eedb48210430658df6951fa484e59de33ff773fbd4b41",
                "sha256:d205b1b46085271b4e15f670058ce182bd1199e56b317bf2ec004b6a44f911f6",
                "sha256:d43943ef777f9a1c42bf4e552ba23ac77a6351de620aa9acf64ad54933ad4d34",
                "sha256:d5d33e9e7af3b34a40dc05f498939f0ebf187f07c385fd58d591c533ad8562fe",
                "sha256:fc0fea399acb12edbf8a628ba8d2312f583bdbdb3335635db062fa98cf71fca4",
                "sha256:fe460b922ec15dd205595c9b5b99e2f056fd98ae8f9f56b888e7a17dc2b757e7"
            ],
            "version": "==1.4.1"
        },
        "virtualenv": {
            "hashes": [
                "sha256:f332ba0b2dfbac9f6b1da9f11224f0036b05cdb4df23b228527c2a2d5504aeed",
                "sha256:ffffcb3c78a671bb3d590ac3bc67c081ea2188befeeb058870cba13e7f82911b"
            ],
            "markers": "python_version >= '2.7' and python_version not in '3.0, 3.1, 3.2, 3.3'",
            "version": "==20.0.25"
        }
    }
}<|MERGE_RESOLUTION|>--- conflicted
+++ resolved
@@ -1,11 +1,7 @@
 {
     "_meta": {
         "hash": {
-<<<<<<< HEAD
-            "sha256": "4576f5b8b18573bc2cb7ceeccaa89d524754b8b3a3389595385715570ce0cda8"
-=======
-            "sha256": "27f34d445e2f267521580550ba75597f2c5afd8bdbcf7d6e655c10b2b16d79d4"
->>>>>>> af09aa86
+            "sha256": "2185b25d4f88c759158005841db26b622708b9fb0249f8e25e5eccff61bb52fb"
         },
         "pipfile-spec": 6,
         "requires": {
@@ -209,6 +205,39 @@
             ],
             "markers": "python_version >= '2.7' and python_version not in '3.0, 3.1, 3.2, 3.3'",
             "version": "==2.10"
+        },
+        "lxml": {
+            "hashes": [
+                "sha256:06748c7192eab0f48e3d35a7adae609a329c6257495d5e53878003660dc0fec6",
+                "sha256:0790ddca3f825dd914978c94c2545dbea5f56f008b050e835403714babe62a5f",
+                "sha256:1aa7a6197c1cdd65d974f3e4953764eee3d9c7b67e3966616b41fab7f8f516b7",
+                "sha256:22c6d34fdb0e65d5f782a4d1a1edb52e0a8365858dafb1c08cb1d16546cf0786",
+                "sha256:2754d4406438c83144f9ffd3628bbe2dcc6d62b20dbc5c1ec4bc4385e5d44b42",
+                "sha256:27ee0faf8077c7c1a589573b1450743011117f1aa1a91d5ae776bbc5ca6070f2",
+                "sha256:2b02c106709466a93ed424454ce4c970791c486d5fcdf52b0d822a7e29789626",
+                "sha256:2d1ddce96cf15f1254a68dba6935e6e0f1fe39247de631c115e84dd404a6f031",
+                "sha256:4f282737d187ae723b2633856085c31ae5d4d432968b7f3f478a48a54835f5c4",
+                "sha256:51bb4edeb36d24ec97eb3e6a6007be128b720114f9a875d6b370317d62ac80b9",
+                "sha256:7eee37c1b9815e6505847aa5e68f192e8a1b730c5c7ead39ff317fde9ce29448",
+                "sha256:7fd88cb91a470b383aafad554c3fe1ccf6dfb2456ff0e84b95335d582a799804",
+                "sha256:9144ce36ca0824b29ebc2e02ca186e54040ebb224292072250467190fb613b96",
+                "sha256:925baf6ff1ef2c45169f548cc85204433e061360bfa7d01e1be7ae38bef73194",
+                "sha256:a636346c6c0e1092ffc202d97ec1843a75937d8c98aaf6771348ad6422e44bb0",
+                "sha256:a87dbee7ad9dce3aaefada2081843caf08a44a8f52e03e0a4cc5819f8398f2f4",
+                "sha256:a9e3b8011388e7e373565daa5e92f6c9cb844790dc18e43073212bb3e76f7007",
+                "sha256:afb53edf1046599991fb4a7d03e601ab5f5422a5435c47ee6ba91ec3b61416a6",
+                "sha256:b26719890c79a1dae7d53acac5f089d66fd8cc68a81f4e4bd355e45470dc25e1",
+                "sha256:b7462cdab6fffcda853338e1741ce99706cdf880d921b5a769202ea7b94e8528",
+                "sha256:b77975465234ff49fdad871c08aa747aae06f5e5be62866595057c43f8d2f62c",
+                "sha256:c47a8a5d00060122ca5908909478abce7bbf62d812e3fc35c6c802df8fb01fe7",
+                "sha256:c79e5debbe092e3c93ca4aee44c9a7631bdd407b2871cb541b979fd350bbbc29",
+                "sha256:d8d40e0121ca1606aa9e78c28a3a7d88a05c06b3ca61630242cded87d8ce55fa",
+                "sha256:ee2be8b8f72a2772e72ab926a3bccebf47bb727bda41ae070dc91d1fb759b726",
+                "sha256:f95d28193c3863132b1f55c1056036bf580b5a488d908f7d22a04ace8935a3a9",
+                "sha256:fadd2a63a2bfd7fb604508e553d1cf68eca250b2fbdbd81213b5f6f2fbf23529"
+            ],
+            "index": "pypi",
+            "version": "==4.5.1"
         },
         "markdownify": {
             "hashes": [

import os

from discord import Game
from discord.ext.commands import when_mentioned_or

from bot import config
from bot.core.bot import Bot

TOKEN = os.getenv("BOT_TOKEN")
PREFIX = config.COMMAND_PREFIX

extensions = [
    "bot.cogs.codesandbox",
    "bot.cogs.coding",
    "bot.cogs.commands",

    "bot.cogs.comics",
    "bot.cogs.common",
    "bot.cogs.conversion",
    "bot.cogs.documentation",
    "bot.cogs.embeds",
    "bot.cogs.emotes",
    "bot.cogs.events",
    "bot.cogs.games",
    "bot.cogs.github",
    "bot.cogs.help",
    "bot.cogs.moderation",
    "bot.cogs.nasa",
    "bot.cogs.reddit",
    "bot.cogs.search",
    "bot.cogs.security",
    "bot.cogs.study",
    "bot.cogs.sudo",
    "bot.cogs.support",
    "bot.cogs.tools",
<<<<<<< HEAD
    "bot.cogs.search",
    "bot.cogs.security",
    "bot.cogs.embeds",
    "bot.cogs.coding",
    "bot.cogs.documentation",
    "bot.cogs.reddit",
=======
>>>>>>> d04e8310
    "bot.cogs.translate",
]


bot = Bot(
    extensions,
    command_prefix=when_mentioned_or(PREFIX),
    activity=Game(name=f"Ping me using {PREFIX}help"),
    case_insensitive=True,
)


if __name__ == "__main__":
    bot.run(TOKEN)<|MERGE_RESOLUTION|>--- conflicted
+++ resolved
@@ -13,7 +13,6 @@
     "bot.cogs.codesandbox",
     "bot.cogs.coding",
     "bot.cogs.commands",
-
     "bot.cogs.comics",
     "bot.cogs.common",
     "bot.cogs.conversion",
@@ -33,15 +32,6 @@
     "bot.cogs.sudo",
     "bot.cogs.support",
     "bot.cogs.tools",
-<<<<<<< HEAD
-    "bot.cogs.search",
-    "bot.cogs.security",
-    "bot.cogs.embeds",
-    "bot.cogs.coding",
-    "bot.cogs.documentation",
-    "bot.cogs.reddit",
-=======
->>>>>>> d04e8310
     "bot.cogs.translate",
 ]
 

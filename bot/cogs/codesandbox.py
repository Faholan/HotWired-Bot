import asyncio
import inspect
import io
import textwrap
import traceback
from contextlib import redirect_stdout

from bot.core.bot import Bot
from bot.utils.checks import is_bot_dev

from discord import Forbidden, HTTPException
from discord.ext.commands import Cog, CommandError, Context, check, command


class CodeSandbox(Cog):
    def __init__(self, bot: Bot) -> None:
        self.bot = bot
        self._last_eval_result = None

    def _clean_code(self, code: str) -> str:
        if code.startswith("```") and code.endswith("```"):
            return "\n".join(code.split("\n")[1:-1])
        return code.strip("`\n")

    @check(is_bot_dev)  # TODO: Change this to use custom check
    @command(name="eval", hidden=True)
    async def _eval(self, ctx: Context, *, code: str) -> None:
        """Evaluate the passed code."""
        env = {
            "bot": self.bot,
            "ctx": ctx,
            "guild": ctx.guild,
            "channel": ctx.channel,
            "author": ctx.author,
            "message": ctx.message,
            "_": self._last_eval_result,
        }
        env.update(globals())

        code = self._clean_code(code)
        buffer = io.StringIO()

        # function placeholder
        to_compile = f'async def codefn():\n{textwrap.indent(code, " ")}'

        try:
            exec(to_compile, env)  # TODO: Very unsafe
        except Exception as e:
            return await ctx.send(f"```py\n{e.__class__.__name__}: {e}\n``")

        codefn = env["codefn"]
        try:
            with redirect_stdout(buffer):
                ret = await codefn()
        except Exception:
            value = buffer.getvalue()
            await ctx.send(f"```py\n{value}{traceback.format_exc()}\n```")
        else:
            value = buffer.getvalue()
            await ctx.message.add_reaction("\N{INCOMING ENVELOPE}")

            if not ret:
                if value is not None:
                    await ctx.send(f"```py\n{value}\n```")
                else:
                    self._last_result = ret
                    await ctx.send(f"```py\n{value}{ret}\n```")

    @command(hidden=True)
<<<<<<< HEAD
    @check(is_bot_dev)
=======
    @is_owner()
>>>>>>> 47eb1558
    async def repl(self, ctx: Context) -> None:
        """Launches an interactive REPL session."""

        variables = {
            "ctx": ctx,
            "bot": self.bot,
            "message": ctx.message,
            "guild": ctx.guild,
            "channel": ctx.channel,
            "author": ctx.author,
            "_": None,
        }

        if ctx.channel.id in self.sessions:
            raise CommandError(
                message=f"Error: duplicate REPL session in `{ctx.channel.name}`."
            )

        self.sessions.add(ctx.channel.id)
        await ctx.send(
            "Enter code to execute or evaluate. `exit()` or `quit` to exit."
        )

        def check(m) -> bool:
            return (
                m.author.id == ctx.author.id
                and m.channel.id == ctx.channel.id
                and m.content.startswith("`")
            )

        while True:
            try:
                response = await self.bot.wait_for(
                    "message", check=check, timeout=10.0 * 60.0
                )
            except asyncio.TimeoutError:
                await ctx.send("Exiting REPL session.")
                self.sessions.remove(ctx.channel.id)
                break

            cleaned = self.cleanup_code(response.content)

            if cleaned in ("quit", "exit", "exit()"):
                await ctx.send("Exiting.")
                self.sessions.remove(ctx.channel.id)
                return

            executor = exec
            if cleaned.count("\n") == 0:
                # single statement, potentially 'eval'
                try:
                    code = compile(cleaned, "<repl session>", "eval")
                except SyntaxError:
                    pass
                else:
                    executor = eval

            if executor is exec:
                try:
                    code = compile(cleaned, "<repl session>", "exec")
                except SyntaxError as e:
                    await ctx.send(self.get_syntax_error(e))
                    continue

            variables["message"] = response

            fmt = None
            stdout = io.StringIO()

            try:
                with redirect_stdout(stdout):
                    result = executor(code, variables)
                    if inspect.isawaitable(result):
                        result = await result
            except Exception:
                value = stdout.getvalue()
                fmt = f"```py\n{value}{traceback.format_exc()}\n```"
            else:
                value = stdout.getvalue()

                if result is not None:
                    fmt = f"```py\n{value}{result}\n```"
                    variables["_"] = result
                elif value:
                    fmt = f"```py\n{value}\n```"

            try:
                if fmt is not None:
                    if len(fmt) > 2000:
                        await ctx.send("Content too big to be printed.")
                    else:
                        await ctx.send(fmt)
            except Forbidden:
                pass
            except HTTPException as e:
                raise CommandError(message=f"Unexpected error: `{e}`")


def setup(bot: Bot) -> None:
    bot.add_cog(CodeSandbox(bot))<|MERGE_RESOLUTION|>--- conflicted
+++ resolved
@@ -22,7 +22,7 @@
             return "\n".join(code.split("\n")[1:-1])
         return code.strip("`\n")
 
-    @check(is_bot_dev)  # TODO: Change this to use custom check
+    @check(is_bot_dev)
     @command(name="eval", hidden=True)
     async def _eval(self, ctx: Context, *, code: str) -> None:
         """Evaluate the passed code."""
@@ -67,11 +67,7 @@
                     await ctx.send(f"```py\n{value}{ret}\n```")
 
     @command(hidden=True)
-<<<<<<< HEAD
     @check(is_bot_dev)
-=======
-    @is_owner()
->>>>>>> 47eb1558
     async def repl(self, ctx: Context) -> None:
         """Launches an interactive REPL session."""
 

--- conflicted
+++ resolved
@@ -21,7 +21,6 @@
         self._last_eval_result = None
         self.sessions = []
 
-<<<<<<< HEAD
     @staticmethod
     def _clean_code(code: str) -> str:
         """Remove markdown codeblocks."""
@@ -33,9 +32,6 @@
         """Only allow developers to use this cog."""
         return is_bot_dev(ctx)
 
-=======
-    @check(is_bot_dev)
->>>>>>> af60d690
     @command(name="eval", hidden=True)
     async def _eval(self, ctx: Context, *, code: CodeBlock) -> None:
         """Evaluate the passed code."""

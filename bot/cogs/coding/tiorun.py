--- conflicted
+++ resolved
@@ -29,21 +29,10 @@
         language: str,
         code: str,
         inputs: str = "",
-        compiler_flags: t.Optional[list] = None,
-        command_line_options: t.Optional[list] = None,
-        args: t.Optional[list] = None
+        compiler_flags: t.Optional[list] = [],
+        command_line_options: t.Optional[list] = [],
+        args: t.Optional[list] = []
     ) -> None:
-<<<<<<< HEAD
-        """Initialize the Tio runner."""
-        if not compilerFlags:
-            compilerFlags = []
-        if not commandLineOptions:
-            commandLineOptions = []
-        if not args:
-            args = []
-=======
-
->>>>>>> af60d690
         self.backend = "https://tio.run/cgi-bin/run/api/"
         self.json = "https://tio.run/languages.json"
 
@@ -68,8 +57,7 @@
             args = []
 
     async def send(self) -> str:
-<<<<<<< HEAD
-        """Sed the query."""
+        """Send the query."""
         async with aiohttp.ClientSession() as client_session:
             async with client_session.post(self.backend, data=self.request) as response:
                 if response.status != 200:
@@ -77,15 +65,4 @@
 
                 data = await response.read()
                 data = data.decode("utf-8")
-                return data.replace(data[:16], "")  # remove token
-=======
-        session = aiohttp.ClientSession()
-
-        async with session.post(self.backend, data=self.request) as response:
-            if response.status != 200:
-                raise aiohttp.HttpProcessingError(response.status)
-
-            data = await response.read()
-            data = data.decode("utf-8")
-            return data.replace(data[:16], "")  # remove token
->>>>>>> af60d690
+                return data.replace(data[:16], "")  # remove token
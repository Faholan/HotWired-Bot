--- conflicted
+++ resolved
@@ -4,16 +4,11 @@
 import typing as t
 from collections import Counter
 
-<<<<<<< HEAD
-from bot import config
-from bot.core.bot import Bot
-
-=======
->>>>>>> 2aeba254
 from discord import ActivityType, Color, Embed, Guild, Member, Status, User
 from discord.ext.commands import Cog, Context, command
 
 from bot.core.bot import Bot
+from bot import config
 
 STATUSES = {
     Status.online: "ONLINE",
@@ -29,7 +24,6 @@
     def __init__(self, bot: Bot) -> None:
         self.bot = bot
 
-<<<<<<< HEAD
     @command()
     async def changeprefix(self, ctx: Context, prefix: str) -> None:
         """Changes the prefix for the bot."""
@@ -57,8 +51,6 @@
         await ctx.send(f"Prefix changed to **{prefix}**")
 
     # TODO : add number of bots, humans, dnd users, idle users, online users, and offline users, maybe device type too
-=======
->>>>>>> 2aeba254
     @command()
     async def members(self, ctx: Context) -> None:
         """Get the number of members in the server."""

import asyncio
import re
import textwrap
import time
from contextlib import suppress

import aiohttp
<<<<<<< HEAD
from discord import Color, Embed, Forbidden, Member
from discord.ext.commands import (BadArgument, BucketType, Cog, Context,
                                  command, cooldown, has_permissions)
=======
>>>>>>> b85b57e4

from bot import config
from bot.core.bot import Bot

from discord import Color, Embed, Forbidden, Member
from discord.ext.commands import (
    BadArgument,
    BucketType,
    Cog, Context,
    command,
    cooldown,
    has_permissions
)


class Common(Cog):
    def __init__(self, bot: Bot) -> None:
        self.bot = bot
        self.session = aiohttp.ClientSession()

    # TODO : Add custom command support after db integration
    @command()
    async def hello(self, ctx: Context) -> None:
        """Greet a User."""
        await ctx.send("Hey there Buddy! How's it Going?")

    @command()
    @has_permissions(manage_messages=True)
    async def ping(self, ctx: Context) -> None:
        """Shows bot ping."""
        start = time.perf_counter()
        embed = Embed(title="Info", description="Pong!", color=Color.blurple())
        message = await ctx.send(embed=embed)
        end = time.perf_counter()
        duration = round((end - start) * 1000, 2)
        embed = Embed(title="Info", description=f":ping_pong: Pong! ({duration}ms)", color=Color.blurple())
        await message.edit(embed=embed)

    # TODO : after db integration, add Time Limit, and grand announcement, when the poll is over.
    @command(aliases=("poll",))
    async def vote(self, ctx: Context, title: str, *options: str) -> None:
        """
        Build a quick voting poll with matching reactions with the provided options.

        A maximum of 20 options can be provided, as Discord supports a max of 20
        reactions on a single message.
        """
        if len(options) < 2:
            raise BadArgument("Please provide at least 2 options.")
        if len(options) > 20:
            raise BadArgument("I can only handle 20 options!")

        codepoint_start = 127462  # represents "regional_indicator_a" unicode value
        options = {chr(i): f"{chr(i)} - {v}" for i, v in enumerate(options, start=codepoint_start)}
        embed = Embed(title=title, description="\n".join(options.values()))
        message = await ctx.send(embed=embed)
        for reaction in options:
            await message.add_reaction(reaction)

    @command(aliases=["spoll"])
    async def strawpoll(self, ctx: Context, *, question_and_choices: str = None) -> None:
        f"""{config.COMMAND_PREFIX}strawpoll my question | answer a | answer b | answer c\nAt least two answers required."""
        if question_and_choices is None:
            await ctx.send(f"Usage: {config.COMMAND_PREFIX}strawpoll my question | answer a | answer b | answer c\nAt least two answers required.")
            return

        if "|" in question_and_choices:
            delimiter = "|"
        else:
            delimiter = ","
        question_and_choices = question_and_choices.split(delimiter)

        if len(question_and_choices) == 1:
            return await ctx.send("Not enough choices supplied")
        elif len(question_and_choices) >= 31:
            return await ctx.send("Too many choices")

        question, *choices = question_and_choices
        choices = [x.lstrip() for x in choices]

        header = {"Content-Type": "application/json"}
        payload = {
            "title": question,
            "options": choices,
            "multi": False
        }

        async with self.session.post("https://www.strawpoll.me/api/v2/polls", headers=header, json=payload) as r:
            data = await r.json()

        id = data["id"]
        await ctx.send(f"http://www.strawpoll.me/{id}")

    # TODO : add github logo thumnail to embed, and some more content.
    @command(aliases=["git"])
    async def github(self, ctx: Context) -> None:
        """GitHub repository"""
        await ctx.send(
            embed=Embed(
                title="Github Repo",
                description=f"[Click Here]({config.github_repo_link}) to visit the Open Source Repo of HotWired",
                color=Color.dark_blue(),
            )
        )

    # TODO : beautify this timer with a realtime updating clock image.
    @command()
    @cooldown(1, 10, BucketType.user)
    async def countdown(self, ctx: Context, start: int) -> None:
        """A Countdown timer, that counts down from the specified time in seconds."""
        with suppress(Forbidden):
            await ctx.message.delete()

        embed = Embed(title="TIMER", description=start)
        message = await ctx.send(embed=embed)
        while start:
            minutes, seconds = divmod(start, 60)
            content = f"{minutes:02d}:{seconds:02d}"
            embed = Embed(title="TIMER", description=content)
            await message.edit(embed=embed)
            start -= 1
            await asyncio.sleep(1)
        await message.delete()

    @command(aliases=["asking"])
    async def howtoask(self, ctx: Context) -> None:
        """How to ask a Question."""
        embed = Embed(
            title="How To Ask a Question?",
            description=textwrap.dedent(
                """
                **1 ❯** Pick the appropriate channel
                **2 ❯** Post your question mentioning all the details
                **3 ❯** Ping the appropriate helper role or someone for your question
                **4 ❯** Patiently wait for a helper to respond
                """
            ),
            color=Color.blurple(),
        )
        img_url = "https://media.giphy.com/media/3ojqPGJAHWqC1VQPDk/giphy.gif"
        embed.set_image(url=img_url)
        await ctx.send("**A S K I N G   A   Q U E S T I O N ❓**")
        await ctx.send(embed=embed)

    @command(aliases=["thank", "ty"])
    async def thanks(self, ctx: Context, member: Member, *, reason: str = None) -> None:
        """Thank a User."""
        if ctx.author == member:
            embed = Embed(title="WARNING", description=f"{ctx.author.mention} **You Cannot Thank Yourself!**", color=Color.orange(),)
            await ctx.send(embed=embed)
        else:
            embed = Embed(
                title="THANKS",
                description=textwrap.dedent(
                    f"""
                    {member.mention} was thanked by {ctx.author.mention}!
                    {'**MESSAGE**:' + reason if reason else ''}
                    """
                ),
                color=Color.blurple(),
            )
            embed.set_image(url="https://media.giphy.com/media/6tHy8UAbv3zgs/giphy.gif")
            await ctx.send(embed=embed)

    @command()
    async def paste(self, ctx: Context, *, text: str) -> None:
        """Creates a Paste out of the text specified."""
        async with self.session.post("https://hasteb.in/documents", data=self._clean_code(text)) as resp:
            key = (await resp.json())['key']
            file_paste = 'https://www.hasteb.in/' + key

            await ctx.send(f"FILE PASTE : {file_paste}")

    def _clean_code(self, code: str) -> str:
        codeblock_match = re.fullmatch(r"\`\`\`(.*\n)?((?:[^\`]*\n*)+)\`\`\`", code)
        if codeblock_match:
            lang = codeblock_match.group(1)
            code = codeblock_match.group(2)
            ret = lang if not code else code
            if ret[-1] == "\n":
                ret = ret[:-1]
            return ret

        simple_match = re.fullmatch(r"\`(.*\n*)\`", code)
        if simple_match:
            return simple_match.group(1)

        return code

    @cooldown(1, 10, BucketType.user)
    async def shorten(self, ctx: Context, *, link: str) -> None:
        """Makes a link shorter using the tinyurl api"""
        if not link.startswith("https://"):
            await ctx.send(f"Invalid link: `{link}`. Enter a valid URL.")
            return

        url = link.strip("<>")
        url = f"http://tinyurl.com/api-create.php?url={url}"

        async with self.session.get(url) as resp:
            if resp.status != 200:
                await ctx.send("Error retrieving shortened URL, please try again in a minute.")
                return
            shortened_link = await resp.text()

        embed = Embed(color=Color.blurple())
        embed.add_field(name="Original Link", value=link, inline=False)
        embed.add_field(name="Shortened Link", value=shortened_link, inline=False)
        await ctx.send(embed=embed)

        with suppress(Forbidden):
            await ctx.message.delete()


def setup(bot: Bot) -> None:
    bot.add_cog(Common(bot))<|MERGE_RESOLUTION|>--- conflicted
+++ resolved
@@ -5,25 +5,14 @@
 from contextlib import suppress
 
 import aiohttp
-<<<<<<< HEAD
 from discord import Color, Embed, Forbidden, Member
-from discord.ext.commands import (BadArgument, BucketType, Cog, Context,
-                                  command, cooldown, has_permissions)
-=======
->>>>>>> b85b57e4
+from discord.ext.commands import (
+    BadArgument, BucketType, Cog, Context,
+    command, cooldown, has_permissions
+)
 
 from bot import config
 from bot.core.bot import Bot
-
-from discord import Color, Embed, Forbidden, Member
-from discord.ext.commands import (
-    BadArgument,
-    BucketType,
-    Cog, Context,
-    command,
-    cooldown,
-    has_permissions
-)
 
 
 class Common(Cog):

import asyncio
import re
import textwrap
import time
from contextlib import suppress

import aiohttp
from discord import Color, Embed, Forbidden, Member
<<<<<<< HEAD
from discord.ext.commands import (
    BadArgument, BucketType, Cog, Context,
    command, cooldown, has_permissions
)
=======
from discord.ext.commands import (BadArgument, BucketType, Cog, Context,
                                  command, cooldown, has_permissions)
>>>>>>> 43f21e48

from bot import config
from bot.core.bot import Bot


class Common(Cog):
    def __init__(self, bot: Bot) -> None:
        self.bot = bot
        self.session = aiohttp.ClientSession()

    # TODO : Add custom command support after db integration
    @command()
    async def hello(self, ctx: Context) -> None:
        """Greet a User."""
        await ctx.send("Hey there Buddy! How's it Going?")

    @command()
    @has_permissions(manage_messages=True)
    async def ping(self, ctx: Context) -> None:
        """Shows bot ping."""
        start = time.perf_counter()
        embed = Embed(title="Info", description="Pong!", color=Color.blurple())
        message = await ctx.send(embed=embed)
        end = time.perf_counter()
        duration = round((end - start) * 1000, 2)
        embed = Embed(title="Info", description=f":ping_pong: Pong! ({duration}ms)", color=Color.blurple())
        await message.edit(embed=embed)

    # TODO : after db integration, add Time Limit, and grand announcement, when the poll is over.
    @command(aliases=("poll",))
    async def vote(self, ctx: Context, title: str, *options: str) -> None:
        """
        Build a quick voting poll with matching reactions with the provided options.

        A maximum of 20 options can be provided, as Discord supports a max of 20
        reactions on a single message.
        """
        if len(options) < 2:
            raise BadArgument("Please provide at least 2 options.")
        if len(options) > 20:
            raise BadArgument("I can only handle 20 options!")

        codepoint_start = 127462  # represents "regional_indicator_a" unicode value
        options = {chr(i): f"{chr(i)} - {v}" for i, v in enumerate(options, start=codepoint_start)}
        embed = Embed(title=title, description="\n".join(options.values()))
        message = await ctx.send(embed=embed)
        for reaction in options:
            await message.add_reaction(reaction)

    @command(aliases=["spoll"])
    async def strawpoll(self, ctx: Context, *, question_and_choices: str = None) -> None:
        """strawpoll my question | answer a | answer b | answer c\nAt least two answers required."""
        if question_and_choices is None:
            await ctx.send(f"Usage: {config.COMMAND_PREFIX}strawpoll my question | answer a | answer b | answer c\nAt least two answers required.")
            return

        if "|" in question_and_choices:
            delimiter = "|"
        else:
            delimiter = ","
        question_and_choices = question_and_choices.split(delimiter)

        if len(question_and_choices) == 1:
            return await ctx.send("Not enough choices supplied")
        elif len(question_and_choices) >= 31:
            return await ctx.send("Too many choices")

        question, *choices = question_and_choices
        choices = [x.lstrip() for x in choices]

        header = {"Content-Type": "application/json"}
        payload = {
            "title": question,
            "options": choices,
            "multi": False
        }

        async with self.session.post("https://www.strawpoll.me/api/v2/polls", headers=header, json=payload) as r:
            data = await r.json()

        id = data["id"]
        await ctx.send(f"http://www.strawpoll.me/{id}")

    # TODO : add github logo thumnail to embed, and some more content.
    @command(aliases=["git"])
    async def github(self, ctx: Context) -> None:
        """Sends a link to the bots GitHub repository"""
        await ctx.send(
            embed=Embed(
                title="Github Repo",
                description=f"[Click Here]({config.github_repo_link}) to visit the Open Source Repo of HotWired",
                color=Color.dark_blue(),
            )
        )

    # TODO : beautify this timer with a realtime updating clock image.
    @command()
    @cooldown(1, 10, BucketType.user)
    async def countdown(self, ctx: Context, start: int) -> None:
        """A Countdown timer that counts down from the specified time in seconds."""
        with suppress(Forbidden):
            await ctx.message.delete()

        embed = Embed(title="TIMER", description=start)
        message = await ctx.send(embed=embed)
        while start:
            minutes, seconds = divmod(start, 60)
            content = f"{minutes:02d}:{seconds:02d}"
            embed = Embed(title="TIMER", description=content)
            await message.edit(embed=embed)
            start -= 1
            await asyncio.sleep(1)
        await message.delete()

    @command(aliases=["asking"])
    async def howtoask(self, ctx: Context) -> None:
        """How to ask a Question."""
        embed = Embed(
            title="How To Ask a Question?",
            description=textwrap.dedent(
                """
                **1 ❯** Pick the appropriate channel
                **2 ❯** Post your question mentioning all the details
                **3 ❯** Ping the appropriate helper role or someone for your question
                **4 ❯** Patiently wait for a helper to respond
                """
            ),
            color=Color.blurple(),
        )
        img_url = "https://media.giphy.com/media/3ojqPGJAHWqC1VQPDk/giphy.gif"
        embed.set_image(url=img_url)
        await ctx.send("**A S K I N G   A   Q U E S T I O N ❓**")
        await ctx.send(embed=embed)

    @command(aliases=["thank", "ty"])
    async def thanks(self, ctx: Context, member: Member, *, reason: str = None) -> None:
        """Thank a User."""
        if ctx.author == member:
            embed = Embed(title="WARNING", description=f"{ctx.author.mention} **You Cannot Thank Yourself!**", color=Color.orange(),)
            await ctx.send(embed=embed)
        else:
            embed = Embed(
                title="THANKS",
                description=textwrap.dedent(
                    f"""
                    {member.mention} was thanked by {ctx.author.mention}!
                    {'**MESSAGE**:' + reason if reason else ''}
                    """
                ),
                color=Color.blurple(),
            )
            embed.set_image(url="https://media.giphy.com/media/6tHy8UAbv3zgs/giphy.gif")
            await ctx.send(embed=embed)

    @command()
    async def paste(self, ctx: Context, *, text: str) -> None:
        """Creates a Paste out of the text specified."""
        async with self.session.post("https://hasteb.in/documents", data=self._clean_code(text)) as resp:
            key = (await resp.json())['key']
            file_paste = 'https://www.hasteb.in/' + key

            await ctx.send(f"FILE PASTE : {file_paste}")

    def _clean_code(self, code: str) -> str:
        codeblock_match = re.fullmatch(r"\`\`\`(.*\n)?((?:[^\`]*\n*)+)\`\`\`", code)
        if codeblock_match:
            lang = codeblock_match.group(1)
            code = codeblock_match.group(2)
            ret = lang if not code else code
            if ret[-1] == "\n":
                ret = ret[:-1]
            return ret

        simple_match = re.fullmatch(r"\`(.*\n*)\`", code)
        if simple_match:
            return simple_match.group(1)

        return code

    @cooldown(1, 10, BucketType.user)
    async def shorten(self, ctx: Context, *, link: str) -> None:
        """Makes a link shorter using the tinyurl api"""
        if not link.startswith("https://"):
            await ctx.send(f"Invalid link: `{link}`. Enter a valid URL.")
            return

        url = link.strip("<>")
        url = f"http://tinyurl.com/api-create.php?url={url}"

        async with self.session.get(url) as resp:
            if resp.status != 200:
                await ctx.send("Error retrieving shortened URL, please try again in a minute.")
                return
            shortened_link = await resp.text()

        embed = Embed(color=Color.blurple())
        embed.add_field(name="Original Link", value=link, inline=False)
        embed.add_field(name="Shortened Link", value=shortened_link, inline=False)
        await ctx.send(embed=embed)

        with suppress(Forbidden):
            await ctx.message.delete()


def setup(bot: Bot) -> None:
    bot.add_cog(Common(bot))<|MERGE_RESOLUTION|>--- conflicted
+++ resolved
@@ -6,15 +6,10 @@
 
 import aiohttp
 from discord import Color, Embed, Forbidden, Member
-<<<<<<< HEAD
 from discord.ext.commands import (
     BadArgument, BucketType, Cog, Context,
     command, cooldown, has_permissions
 )
-=======
-from discord.ext.commands import (BadArgument, BucketType, Cog, Context,
-                                  command, cooldown, has_permissions)
->>>>>>> 43f21e48
 
 from bot import config
 from bot.core.bot import Bot
@@ -176,7 +171,9 @@
             key = (await resp.json())['key']
             file_paste = 'https://www.hasteb.in/' + key
 
-            await ctx.send(f"FILE PASTE : {file_paste}")
+            await ctx.send(
+                embed=Embed(title="File pastes", description=file_paste, color=Color.blue())
+            )
 
     def _clean_code(self, code: str) -> str:
         codeblock_match = re.fullmatch(r"\`\`\`(.*\n)?((?:[^\`]*\n*)+)\`\`\`", code)

--- conflicted
+++ resolved
@@ -117,16 +117,8 @@
     # TODO : beautify this timer with a realtime updating clock image.
     @command()
     @cooldown(1, 10, BucketType.user)
-<<<<<<< HEAD
-    async def countdown(self, ctx: Context, start: int) -> None:
-        """Create a countdown from the specified time in the seconds."""
-        with suppress(Forbidden):
-            await ctx.message.delete()
-
-        embed = Embed(title="TIMER", description=start)
-=======
-    async def countdown(self, ctx: Context, duration: TimeDelta, *, description: t.Optional[str]) -> None:
-        """A Countdown timer that counts down for specific duration."""
+    async def countdown(self, ctx: Context, duration: TimeDelta, *, description: t.Optional[str] = Embed.Empty) -> None:
+        """A countdown timer that counts down for the specific duration."""
         embed = Embed(
             title="Timer",
             description=description,
@@ -136,7 +128,6 @@
             name="**Countdown**",
             value=stringify_timedelta(duration)
         )
->>>>>>> af60d690
         message = await ctx.send(embed=embed)
 
         final_time = datetime.utcnow() + duration

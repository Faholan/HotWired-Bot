--- conflicted
+++ resolved
@@ -68,12 +68,8 @@
 
     @Cog.listener()
     async def on_error(self, event: str, *args, **kwargs) -> None:
-<<<<<<< HEAD
         """Error manager."""
-=======
         logchannel = self.bot.get_channel(config.log_channel)
-
->>>>>>> 43f21e48
         error_message = f"```py\n{traceback.format_exc()}\n```"
         if len(error_message) > 2000:
             async with self.session.post("https://www.hasteb.in/documents", data=error_message) as resp:

--- conflicted
+++ resolved
@@ -164,13 +164,8 @@
             async with aiohttp.ClientSession() as session:
                 async with session.get("https://api.chucknorris.io/jokes/random") as r:
                     joke = await r.json()
-<<<<<<< HEAD
-                    return await ctx.send(joke["value"])
-
-=======
                     await ctx.send(joke["value"])
                     return
->>>>>>> 7e50c5ed
         if ctx.guild:
             if not ctx.channel.is_nsfw():
                 async with aiohttp.ClientSession() as session:

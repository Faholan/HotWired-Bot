import os
import random
import textwrap
import typing as t
import urllib
from random import choice, randint

import aiohttp
import discord
import nekos
from discord import Color, Embed, Message
from discord.ext.commands import (BadArgument, BucketType, Cog, Context,
                                  command, cooldown, errors, is_nsfw)

from bot import config
from bot.core.bot import Bot
from bot.utils.errors import ServiceError

file = open("bot/assets" + os.path.sep + "excuses.txt", "r", encoding="utf-8")
excuses = file.readlines()
file.close()


class Fun(Cog):
    """This is a cog for simple fun commands."""

    def __init__(self, bot: Bot) -> None:
        self.bot = bot
        self.user_agent = {"User-Agent": "HotWired"}
        self.dadjoke = {
            "User-Agent": "HotWired",
            "Accept": "text/plain",
        }
        self.session = aiohttp.ClientSession()

    @command()
    async def joke(self, ctx: Context) -> None:
        """Sends a random joke."""
        async with self.session.get("https://mrwinson.me/api/jokes/random") as resp:
            if resp.status == 200:
                data = await resp.json()
                joke = data["joke"]
                await ctx.send(
                    embed=Embed(
                        description=joke,
                        color=Color.gold()
                    )
                )
            else:
                await ctx.send(f"Something went boom! :( [CODE: {resp.status}]")

    @command()
    async def duck(self, ctx: Context) -> None:
        """Get a random picture of a duck."""
        async with self.session.get("https://random-d.uk/api/v2/random") as resp:
            if resp.status == 200:
                data = await resp.json()
                embed = Embed(
                    title="Random Duck!",
                    color=Color.gold()
                )
                embed.set_image(url=data["url"])
                await ctx.send(
                    embed=embed
                )
            else:
                await ctx.send(f"Something went boom! :( [CODE: {resp.status}]")

    @command()
    async def koala(self, ctx: Context) -> None:
        """Get a random picture of a koala."""
        async with self.session.get("https://some-random-api.ml/img/koala") as resp:
            if resp.status == 200:
                data = await resp.json()
                embed = Embed(
                    title="Random Duck!",
                    color=Color.gold()
                )
                embed.set_image(url=data["url"])
                await ctx.send(
                    embed=embed
                )
            else:
                await ctx.send(f"Something went boom! :( [CODE: {resp.status}]")

    @command()
    async def panda(self, ctx: Context) -> None:
        """Get a random picture of a panda."""
        async with self.session.get("https://some-random-api.ml/img/panda",) as resp:
            if resp.status == 200:
                data = await resp.json()
                embed = Embed(
                    title="Random Duck!",
                    color=Color.gold()
                )
                embed.set_image(url=data["url"])
                await ctx.send(
                    embed=embed
                )
            else:
                await ctx.send(f"Something went boom! :( [CODE: {resp.status}]")

    @command()
    async def catfact(self, ctx: Context) -> None:
        """Sends a random cat fact"""
        async with aiohttp.ClientSession() as session:
            async with session.get("https://cat-fact.herokuapp.com/facts") as response:
                self.all_facts = await response.json()

        fact = choice(self.all_facts["all"])
        await ctx.send(embed=Embed(
            title="Did you Know?",
            description=fact["text"],
            color=0x690E8
        ))

    @command()
    async def textcat(self, ctx: Context) -> None:
        """Sends a random textcat"""
        try:
            embed = Embed(
                description=nekos.textcat(),
                color=0x690E8
            )
            await ctx.send(embed=embed)
        except nekos.errors.NothingFound:
            await ctx.send("Couldn't Fetch Textcat! :(")

    @command()
    async def whydoes(self, ctx: Context) -> None:
        """Sends a random why?__"""
        try:
            embed = Embed(
                description=nekos.why(),
                color=0x690E8
            )
            await ctx.send(embed=embed)
        except nekos.errors.NothingFound:
            await ctx.send('Couldn\'t Fetch any "WHY!" :(')

    @command()
    async def fact(self, ctx: Context) -> None:
        """Sends a random fact"""
        try:
            embed = Embed(
                description=nekos.fact(),
                color=0x690E8
            )
            await ctx.send(embed=embed)
        except nekos.errors.NothingFound:
            await ctx.send('Couldn\'t Fetch any "Fact" :(')

    @command()
    @is_nsfw()
    async def image(self, ctx: Context, type: str) -> None:
        """Sends a random image(sfw and nsfw)."""
        try:
            embed = Embed(
                color=0x690E8
            )
            embed.set_image(url=nekos.img(type))
            await ctx.send(embed=embed)

        except errors.NSFWChannelRequired:
            await ctx.send("Hey dude! Go use this command in a NSFW Channel, this ain't ur home.")

        except nekos.errors.InvalidArgument:
            await ctx.send(f"Invalid type! Possible types are : ```{', '.join(config.nsfw_possible)}```")

        except nekos.errors.NothingFound:
            await ctx.send("Sorry, No Images Found.")

    @command()
    async def chuck(self, ctx: Context) -> t.Union[None, Message]:
        """Get a random Chuck Norris joke."""
        if randint(0, 1):
            async with aiohttp.ClientSession() as session:
                async with session.get("https://api.chucknorris.io/jokes/random") as r:
                    joke = await r.json()
                    return await ctx.send(joke["value"])

        if ctx.guild:
            if not ctx.channel.is_nsfw():
                async with aiohttp.ClientSession() as session:
                    async with session.get("http://api.icndb.com/jokes/random?exclude=[explicit]") as r:
                        joke = await r.json()
                        return await ctx.send(joke["value"]["joke"])

        async with aiohttp.ClientSession() as session:
            async with session.get("http://api.icndb.com/jokes/random") as r:
                joke = await r.json()
                await ctx.send(joke["value"]["joke"].replace("&quote", '"'))

    @command()
    async def cat(self, ctx: Context) -> None:
        """Random cat images. Awww, so cute! Powered by random.cat."""
        async with aiohttp.ClientSession() as session:
            async with session.get("https://aws.random.cat/meow", headers=self.user_agent) as r:
                if r.status == 200:
                    js = await r.json()
                    em = Embed(
                        name="random.cat",
                        colour=0x690E8
                    )
                    em.set_image(url=js["file"])
                    await ctx.send(embed=em)
                else:
                    await ctx.send(f"Couldn't Fetch cute cats :( [CODE: {r.status}]")

    @command()
    async def httpcat(self, ctx: Context, http_id: int) -> None:
        """http.cat images."""
        if http_id in config.http_codes:
            httpcat_em = Embed(
                name="http.cat",
                colour=0x690E8
            )
            httpcat_em.set_image(url=f"https://http.cat/{http_id}.jpg")

            await ctx.send(embed=httpcat_em)
        else:
            await ctx.send("Invalid HTTP Code Specified")

    @command()
    async def fox(self, ctx: Context) -> None:
        """Sends a random fox picture."""
        async with aiohttp.ClientSession() as session:
            async with session.get("https://randomfox.ca/floof/") as response:
                picture = await response.json()
<<<<<<< HEAD

        embed = discord.Embed(title="Fox", color=0x690E8)
=======
        embed = Embed(
            title="Fox",
            color=0x690E8
        )
>>>>>>> f2be6e60
        embed.set_image(url=picture["image"])
        await ctx.send(embed=embed)

    @command()
    async def dog(self, ctx: Context) -> None:
        """Random doggos just because!"""

        def decide_source() -> str:
            n = random.randint(0, 1)
            if n == 0:
                return "https://random.dog/woof"
            elif n == 1:
                return "https://dog.ceo/api/breeds/image/random"

        async with aiohttp.ClientSession() as session:
            async with session.get(decide_source(), headers=self.user_agent) as shibe_get:
                if shibe_get.status == 200:
                    if shibe_get.host == "random.dog":
                        shibe_img = await shibe_get.text()
                        shibe_url = "https://random.dog/" + shibe_img

                    elif shibe_get.host == "dog.ceo":
                        shibe_img = await shibe_get.json()
                        shibe_url = shibe_img["message"]

                    if ".mp4" in shibe_url:
                        await ctx.send("video: " + shibe_url)
                    else:
                        shibe_em = Embed(colour=0x690E8)
                        shibe_em.set_image(url=shibe_url)
                        await ctx.send(embed=shibe_em)

                else:
                    await ctx.send(f"Couldn't Fetch cute doggos :( [status : {shibe_get.status}]")

    @command()
    async def lizard(self, ctx) -> None:
        """Shows a random lizard picture."""
        async with aiohttp.ClientSession() as session:
            async with session.get("https://nekos.life/api/lizard", headers=self.user_agent) as lizr:
                if lizr.status == 200:
                    img = await lizr.json()
                    liz_em = Embed(colour=0x690E8)
                    liz_em.set_image(url=img["url"])
                    await ctx.send(embed=liz_em)

                else:
                    await ctx.send(f"Something went boom! :( [CODE: {lizr.status}]")

    @command(aliases=["leet"])
    async def leetify(self, ctx: Context, *, content: str) -> None:
        """Gives each letter of a given message a different markdown style."""

        leetters = {
            "a": ["A", "4"],
            "e": ["E", "3"],
            "i": ["1", "I", "i"],
            "o": ["O", "0", "o"],
            "s": ["5", "S", "s"]
        }
        content = content.lower()
        leetified_content = ""
        prev_md = ""
        for letter in content:
            if letter in leetters.keys():
                leet_char = random.choice(leetters[letter])
            else:
                leet_char = random.choice([letter, letter.upper()])

            # Apply markdown without using the same style next to each other
            md_list = ["*", "**", "***", "__", "", "`"]
            if prev_md == "":
                md_list.remove("")
            elif "*" in prev_md:
                md_list.remove("*")
                md_list.remove("**")
                md_list.remove("***")
            elif prev_md == "__":
                md_list.remove("__")
            elif prev_md == "`":
                md_list.remove("`")
            random.seed(random.randint(421, 294244))
            chosen_md = random.choice(md_list)
            prev_md = chosen_md
            leetified_content += f"{chosen_md}{leet_char}{chosen_md}"

        await ctx.send(f"{leetified_content}\n-{ctx.message.author.mention}")

    @command()
    async def why(self, ctx: Context) -> None:
        """Why?."""
        async with aiohttp.ClientSession() as session:
            async with session.get("https://nekos.life/api/why", headers=self.user_agent) as why:
                if why.status == 200:
                    why_js = await why.json()
                    why_em = Embed(
                        title=f"{ctx.author.name} wonders...",
                        description=why_js["why"],
                        colour=0x690E8
                    )
                    await ctx.send(embed=why_em)
                else:
                    await ctx.send(f"Something went Boom! [CODE : {why.status}]")

    @command(aliases=["rhash", "robothash", "rh", "rohash"])
    async def robohash(self, ctx: Context, *, meme: str) -> None:
        """text => robot image thing."""
        try:
<<<<<<< HEAD
            embed = discord.Embed(colour=0x690E8)
=======
            e = Embed(colour=0x690E8)
>>>>>>> f2be6e60
            meme = urllib.parse.quote_plus(meme)
            embed.set_image(url=f"https://robohash.org/{meme}.png")
            await ctx.send(embed=embed)

        except Exception as e:
            await ctx.send(f"Something Broke. LOL [{e!s}]")

    async def get_answer(self, ans: str) -> str:
        if ans == "yes":
            return "Yes."
        elif ans == "no":
            return "NOPE"
        elif ans == "maybe":
            return "maaaaaaybe?"
        else:
            return "Internal Error: Invalid answer LMAOO"

    @command(aliases=["shouldi", "ask"])
    async def yesno(self, ctx: Context, *, question: str) -> None:
        """Why not make your decisions with a bot?"""
        async with aiohttp.ClientSession() as session:
            async with session.get("https://yesno.wtf/api", headers=self.user_agent) as meme:
                if meme.status == 200:
                    mj = await meme.json()
                    ans = await self.get_answer(mj["answer"])
                    em = Embed(
                        title=ans,
                        description=f"And the answer to {question} is this:",
                        colour=0x690E8
                    )
                    em.set_image(url=mj["image"])
                    await ctx.send(embed=em)
                else:
                    await ctx.send(f"OMFG! [STATUS : {meme.status}]")

    @command(aliases=["awdad", "dadpls", "shitjoke", "badjoke"])
    async def dadjoke(self, ctx: Context) -> None:
        """Dad joke simulator 3017, basically"""
        async with aiohttp.ClientSession() as session:
            async with session.get("https://icanhazdadjoke.com", headers=self.dadjoke) as jok:
                if jok.status == 200:
                    res = await jok.text()
                    res = res.encode("utf-8").decode("utf-8")
                    await ctx.send(f"`{res}`")
                else:
                    await ctx.send(f"RIP Dad! :'( [STATUS : {jok.status}]")

    @command(aliases=["bofh", "techproblem"])
    async def excuse(self, ctx: Context) -> None:
        """
        Bastard Operator from Hell excuses.

        Source: http://pages.cs.wisc.edu/~ballard/bofh
        """
        async with aiohttp.ClientSession() as session:
            async with session.get("http://pages.cs.wisc.edu/~ballard/bofh/excuses") as r:
                data = await r.text()

        lines = data.split("\n")
        embed = Embed(
            title="Excuses",
            description=random.choice(lines),
            color=Color.gold()
        )

        await ctx.send(embed=embed)

    @command()
    async def inspireme(self, ctx: Context) -> None:
        """Fetch a random "inspirational message" from the bot."""
        try:
            async with self.session.get("http://inspirobot.me/api?generate=true") as page:
                picture = await page.text(encoding="utf-8")
                embed = Embed()
                embed.set_image(url=picture)
                await ctx.send(embed=embed)

        except Exception:
            await ctx.send("Oops, there was a problem!")

    @command()
    async def neko(self, ctx: Context) -> None:
        """Shows a neko."""
        async with aiohttp.ClientSession() as session:
            async with session.get(config.nekos["sfw"]) as neko:
                if neko.status == 200:
                    img = await neko.json()
                    neko_em = Embed(colour=0x690E8)
                    neko_em.set_image(url=img["neko"])
                    await ctx.send(embed=neko_em)
                else:
                    raise ServiceError(f"ERROR CODE: {neko.status})")

    @command()
    async def slap(self, ctx: Context, member: discord.Member = None) -> None:
        """Slap a User."""
        if member == ctx.author.mention or member is None:
            embed = Embed(
                title="Slap In The Face!",
                description=f"{ctx.author.mention} got slapped him/her self LMAO!",
                color=Color.blurple()
            )
            embed.set_image(
                url="https://media.giphy.com/media/3XlEk2RxPS1m8/giphy.gif")
        else:
            embed = Embed(
                title="Slap In The Face!", description=f"{member.mention} got slapped in the face by {ctx.author.mention}!",
                color=Color.blurple()
            )
            embed.set_image(
                url="https://media.giphy.com/media/3XlEk2RxPS1m8/giphy.gif")
        await ctx.send(embed=embed)

    @command()
    async def punch(self, ctx: Context, member: discord.Member = None) -> None:
        """Punch a User."""
        img_links = [
            "https://media.giphy.com/media/13HXKG2HGN8aPK/giphy.gif",
            "https://media.giphy.com/media/dAknWZ0gEXL4A/giphy.gif",
        ]
        if member == ctx.author.mention or member is None:
            embed = Embed(
                title="Punch In The Face!",
                description=f"{ctx.author.mention} punched him/her self LMAO!",
                color=Color.blurple()
            )
            embed.set_image(url=random.choice(img_links))
        else:
            embed = Embed(
                title="Punch In The Face!", description=f"{member.mention} got punched in the face by {ctx.author.mention}!",
                color=Color.blurple()
            )
            embed.set_image(url=random.choice(img_links))
        await ctx.send(embed=embed)

    @command()
    async def shoot(self, ctx: Context, member: discord.Member) -> None:
        """Shoot a User."""
        embed = Embed(
            title="Boom! Bam! He's Dead!",
            description=f"{member.mention} shot by {ctx.author.mention} :gun: :boom:",
            color=Color.blurple()
        )
        embed.set_image(
            url="https://media.giphy.com/media/xT9IguC6bxYHsGIRb2/giphy.gif")
        await ctx.send(embed=embed)

    @command(aliases=["table", "flip", "tableflip"])
    async def throw(self, ctx: Context) -> None:
        """Throw the table."""
        embed = Embed(
            title="Table Throw!",
            description=f"{ctx.author.mention} threw the table! :boom:",
            color=Color.blurple()
        )
        embed.set_image(
            url="https://media.giphy.com/media/pzFB1KY4wob0jpbuPa/giphy.gif"
        )
        await ctx.send(embed=embed)

    @command(aliases=["cookies", "cook"])
    @cooldown(1, 30, BucketType.user)
    async def cookie(self, ctx: Context, member: discord.Member) -> None:
        """Give a User a cookie."""
        num = random.randint(1, 4)

        author = "You're a" if ctx.author == member else f"{member.mention} is"
        actor = f" from {ctx.author.mention}" if ctx.author != member else ""

        if num == 1:
            embed = Embed(
                title="Cookie Giver!",
                description=textwrap.dedent(
                    f"""
                    {author} Lucky Guy! You got a **Huge Cookie**{actor}!
                    **You got +10 points!**
                    """
                ),
                color=Color.blurple()
            )
            embed.set_image(
                url="https://media.giphy.com/media/7GYHmjk6vlqY8/giphy.gif")
        else:
            embed = Embed(
                title="Cookie Giver!",
                description=textwrap.dedent(
                    f"""
                    {author} got a cookie{actor}! ➡ :cookie: :cookie: :cookie:
                    *You got +{num} points!**"
                    """
                ),
                color=Color.blurple()
            )
        await ctx.send(embed=embed)
        # TODO : Add points after db integration
        # TODO: Adding points here should increase their rank in leaderboard.

    @cookie.error
    async def cookie_error(self, ctx: Context, error: Exception) -> None:
        if isinstance(error, BadArgument):
            embed = Embed(
                title="❌ERROR",
                description="You can only get a cookie **Once Every 2 Hours**.",
                color=Color.red()
            )
            await ctx.send(embed=embed)


# TODO: kiss, hug, pat => commands to be added cuddle hug insult kiss lick nom pat poke slap stare highfive bite
#  greet punch handholding tickle kill hold pats wave boop


def setup(bot: Bot) -> None:
    bot.add_cog(Fun(bot))<|MERGE_RESOLUTION|>--- conflicted
+++ resolved
@@ -227,15 +227,10 @@
         async with aiohttp.ClientSession() as session:
             async with session.get("https://randomfox.ca/floof/") as response:
                 picture = await response.json()
-<<<<<<< HEAD
-
-        embed = discord.Embed(title="Fox", color=0x690E8)
-=======
         embed = Embed(
             title="Fox",
             color=0x690E8
         )
->>>>>>> f2be6e60
         embed.set_image(url=picture["image"])
         await ctx.send(embed=embed)
 
@@ -344,11 +339,7 @@
     async def robohash(self, ctx: Context, *, meme: str) -> None:
         """text => robot image thing."""
         try:
-<<<<<<< HEAD
             embed = discord.Embed(colour=0x690E8)
-=======
-            e = Embed(colour=0x690E8)
->>>>>>> f2be6e60
             meme = urllib.parse.quote_plus(meme)
             embed.set_image(url=f"https://robohash.org/{meme}.png")
             await ctx.send(embed=embed)

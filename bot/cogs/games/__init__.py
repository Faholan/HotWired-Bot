--- conflicted
+++ resolved
@@ -2,19 +2,13 @@
 
 from .games import Games
 from .hangman import Hangman
-<<<<<<< HEAD
 from .tic_tac_toe import TicTacToe
-=======
 from .trivia import Trivia
->>>>>>> 7e50c5ed
 
 
 def setup(bot: Bot) -> None:
     """Load the games cogs."""
     bot.add_cog(Hangman(bot))
     bot.add_cog(Games(bot))
-<<<<<<< HEAD
     bot.add_cog(TicTacToe(bot))
-=======
-    bot.add_cog(Trivia(bot))
->>>>>>> 7e50c5ed
+    bot.add_cog(Trivia(bot))
--- conflicted
+++ resolved
@@ -1,24 +1,17 @@
 from bot.core.bot import Bot
 
+from .comics import Comics
 from .games import Games
 from .hangman import Hangman
-<<<<<<< HEAD
 from .fun import Fun
-from .comics import Comics
-=======
 # from .tic_tac_toe import TicTacToe
 from .trivia import Trivia
->>>>>>> d04e8310
 
 
 def setup(bot: Bot) -> None:
     """Load the games cogs."""
     bot.add_cog(Hangman(bot))
     bot.add_cog(Games(bot))
-<<<<<<< HEAD
     bot.add_cog(Fun(bot))
     bot.add_cog(Comics(bot))
-=======
-    # bot.add_cog(TicTacToe(bot))
-    bot.add_cog(Trivia(bot))
->>>>>>> d04e8310
+    bot.add_cog(Trivia(bot))
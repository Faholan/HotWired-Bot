--- conflicted
+++ resolved
@@ -5,18 +5,8 @@
 from contextlib import suppress
 from datetime import datetime
 
-<<<<<<< HEAD
 import discord
 from discord import Color, Embed, Member, NotFound, Role
-=======
-from bot.core.bot import Bot
-from bot.core.converters import ActionReason, ProcessedMember, ProcessedUser
-from bot.core.decorators import follow_roles
-from bot.utils.formats import Plural
-
-from discord import Color, Embed, Member, NotFound, Role, TextChannel, HTTPException
-from discord.errors import Forbidden
->>>>>>> 5252250e
 from discord.ext.commands import (
     Cog, Context, Greedy, NoPrivateMessage,
     command, has_permissions
@@ -132,7 +122,6 @@
         logger.debug(f"User <@{ctx.author.id}> has banned <@{member.id}> from {ctx.guild.id}")
 
     @command()
-<<<<<<< HEAD
     @has_permissions(administrator=True)
     async def multiban(self, ctx: Context, members: Greedy[ProcessedMember], *, reason: ActionReason = None) -> None:
         """Bans multiple members from the server."""
@@ -140,35 +129,12 @@
             return await ctx.send("No members to ban.")
 
         banned_members = []
-=======
-    @has_permissions(ban_members=True)
-    async def multiban(self, ctx: Context, members: Greedy[ProcessedUser], *, reason: ActionReason = None) -> None:
-        """Bans multiple members from the server."""
-        if reason is None:
-            reason = f"Action done by {ctx.author} (ID: {ctx.author.id})"
-
-        total_members = len(members)
-        if total_members == 0:
-            await ctx.send("No members to ban.")
-            return
-
-        confirm = await ctx.prompt(f"This will ban **{Plural(total_members):member}**. Are you sure?", reacquire=False)
-        if not confirm:
-            await ctx.send("Aborting.")
-            return
-
-        failed = 0
->>>>>>> 5252250e
+
         for member in members:
             with suppress(discord.HTTPException):
-                # TODO: Make sure user has permission to ban given member
-                await ctx.guild.ban(member, reason=reason)
-<<<<<<< HEAD
-                banned_members.append(member)
-=======
-            except HTTPException:
-                failed += 1
->>>>>>> 5252250e
+                if ctx.author.top_role > member.top_role:
+                    await ctx.guild.ban(member, reason=reason)
+                    banned_members.append(member)
 
         banned_members_str = ", ".join(banned_member.mention for banned_member in banned_members)
         log_banned_members = ", ".join(str(banned_member.id) for banned_member in banned_members)

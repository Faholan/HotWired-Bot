--- conflicted
+++ resolved
@@ -5,26 +5,14 @@
 from contextlib import suppress
 from datetime import datetime
 
-<<<<<<< HEAD
-from bot.cogs.embeds import Embeds
-=======
-import discord
-from discord import Color, Embed, Member, NotFound, Role
-from discord.errors import Forbidden
-from discord.ext.commands import (Cog, Context, Greedy, NoPrivateMessage,
-                                  command, has_permissions)
-
->>>>>>> 1e893b3a
 from bot.core.bot import Bot
 from bot.core.converters import ActionReason, ProcessedMember
 from bot.core.decorators import follow_roles
 from bot.utils.formats import Plural
 
-<<<<<<< HEAD
-import discord
-from discord import Color, Embed, Member, NotFound, Role, TextChannel
-from discord.errors import Forbidden
-from discord.ext.commands import (
+from discord import Color, Embed, Member, NotFound, Role, TextChannel, HTTPException
+from errors import Forbidden
+from ext.commands import (
     Cog,
     Context,
     Greedy,
@@ -33,8 +21,6 @@
     has_permissions
 )
 
-=======
->>>>>>> 1e893b3a
 
 class Moderation(Cog):
     """This cog provides moderation commands."""
@@ -44,10 +30,9 @@
         self.args = args
 
     @property
-    def embeds_cog(self) -> Embeds:
+    def embeds_cog(self) -> Embed:
         """Get currently loaded Embed cog instance."""
         embed_cog = self.bot.get_cog("Embeds")
-        print(embed_cog)
         return embed_cog
 
     @command()
@@ -65,12 +50,12 @@
                     **❯❯ You can only kick server members.**
                     """
                 ),
-                color=discord.Color.red(),
+                color=Color.red(),
             )
             await ctx.send(f"Sorry {ctx.author.mention}", embed=embed)
             return
 
-        server_embed = discord.Embed(
+        server_embed = Embed(
             title="User Kicked",
             description=textwrap.dedent(
                 f"""
@@ -79,12 +64,12 @@
                 **Moderator**: {ctx.author.mention} (`{ctx.author.id}`)
                 """
             ),
-            color=discord.Color.orange(),
+            color=Color.orange(),
             timestamp=datetime.utcnow(),
         )
         server_embed.set_thumbnail(url=member.avatar_url_as(format="png", size=256))
 
-        dm_embed = discord.Embed(
+        dm_embed = Embed(
             title="You were Kicked",
             description=textwrap.dedent(
                 f"""
@@ -93,7 +78,7 @@
                 *Server: {ctx.guild.name}*
                 """
             ),
-            color=discord.Color.red(),
+            color=Color.red(),
             timestamp=datetime.utcnow(),
         )
         dm_embed.set_thumbnail(url=ctx.guild.icon_url)
@@ -107,7 +92,7 @@
     @follow_roles()
     async def ban(self, ctx: Context, member: ProcessedMember, *, reason: ActionReason = "No specific reason.") -> None:
         """Ban a User."""
-        server_embed = discord.Embed(
+        server_embed = Embed(
             title="User Banned",
             description=textwrap.dedent(
                 f"""
@@ -116,12 +101,12 @@
                 **Moderator**: {ctx.author.mention} (`{ctx.author.id}`)
                 """
             ),
-            color=discord.Color.orange(),
+            color=Color.orange(),
             timestamp=datetime.utcnow(),
         )
         server_embed.set_thumbnail(url=member.avatar_url_as(format="png", size=256))
 
-        dm_embed = discord.Embed(
+        dm_embed = Embed(
             title="You were Banned",
             description=textwrap.dedent(
                 f"""
@@ -130,7 +115,7 @@
                 *Server: {ctx.guild.name}*
                 """
             ),
-            color=discord.Color.red(),
+            color=Color.red(),
             timestamp=datetime.utcnow(),
         )
         dm_embed.set_thumbnail(url=ctx.guild.icon_url)
@@ -160,7 +145,7 @@
         for member in members:
             try:
                 await ctx.guild.ban(member, reason=reason)
-            except discord.HTTPException:
+            except HTTPException:
                 failed += 1
 
         await ctx.send(f"Banned {total_members - failed}/{total_members} members.")
@@ -172,7 +157,7 @@
         try:
             await ctx.guild.unban(user)
 
-            embed = discord.Embed(
+            embed = Embed(
                 title="User Unbanned",
                 description=textwrap.dedent(
                     f"""
@@ -180,13 +165,13 @@
                     **Moderator**: {ctx.author.mention} (`{ctx.author.id}`)
                     """
                 ),
-                color=discord.Color.green(),
+                color=Color.green(),
                 timestamp=datetime.utcnow(),
             )
             embed.set_thumbnail(url=user.avatar_url_as(format="png", size=256))
             await ctx.send(embed=embed)
         except NotFound:
-            embed = discord.Embed(
+            embed = Embed(
                 title="Ban not Found!",
                 description=textwrap.dedent(
                     f"""
@@ -194,7 +179,7 @@
                     He isn't banned here.
                     """
                 ),
-                color=discord.Color.red(),
+                color=Color.red(),
             )
             await ctx.send(embed=embed)
 
@@ -214,7 +199,7 @@
                 **Amount**: {amount}
                 """
             ),
-            color=discord.Color.orange(),
+            color=Color.orange(),
         )
         message = await ctx.send(ctx.author.mention, embed=embed)
         await asyncio.sleep(2.5)
@@ -346,7 +331,7 @@
                     **Requested Role**: {role.mention}
                     """
                 ),
-                color=discord.Color.red(),
+                color=Color.red(),
             )
             await ctx.send(embed=embed)
             return
@@ -421,7 +406,7 @@
                     {authors}
                     """
                 ),
-                color=discord.Color.red(),
+                color=Color.red(),
             )
             await ctx.send(embed=embed, delete_after=10)
 

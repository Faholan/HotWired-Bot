import asyncio
import textwrap
from collections import Counter
from contextlib import suppress
from datetime import datetime

from bot.core.bot import Bot
from bot.core.converters import ActionReason, ProcessedMember
from bot.core.decorators import follow_roles
from bot.utils.formats import Plural

from discord import Color, Embed, Member, NotFound, Role, TextChannel, HTTPException
from discord.errors import Forbidden
from discord.ext.commands import (
    Cog,
    Context,
    Greedy,
    NoPrivateMessage,
    command,
    has_permissions
)


class Moderation(Cog):
    """This cog provides moderation commands."""

    def __init__(self, bot: Bot) -> None:
        self.bot = bot

    @property
    def embeds_cog(self) -> Embed:
        """Get currently loaded Embed cog instance."""
        embed_cog = self.bot.get_cog("Embeds")
        return embed_cog

    @command()
    @has_permissions(kick_members=True)
    @follow_roles()
    async def kick(self, ctx: Context, member: Member, *, reason: ActionReason = "No specific reason.") -> None:
        """Kick a user."""
        if not isinstance(member, Member):
            embed = Embed(
                title="You can't kick this user",
                description=textwrap.dedent(
                    f"""
                    {member.mention} (`{member.id}`) doesn't seem to be a member of this server.

                    **❯❯ You can only kick server members.**
                    """
                ),
                color=Color.red(),
            )
            return await ctx.send(f"Sorry {ctx.author.mention}", embed=embed)

        server_embed = Embed(
            title="User Kicked",
            description=textwrap.dedent(
                f"""
                **Reason**: {reason}
                **User**: {member.mention} (`{member.id}`)
                **Moderator**: {ctx.author.mention} (`{ctx.author.id}`)
                """
            ),
            color=Color.orange(),
            timestamp=datetime.utcnow(),
        )
        server_embed.set_thumbnail(url=member.avatar_url_as(format="png", size=256))

        dm_embed = Embed(
            title="You were Kicked",
            description=textwrap.dedent(
                f"""
                {reason}

                *Server: {ctx.guild.name}*
                """
            ),
            color=Color.red(),
            timestamp=datetime.utcnow(),
        )
        dm_embed.set_thumbnail(url=ctx.guild.icon_url)

        await ctx.send(embed=server_embed)
        await member.send(embed=dm_embed)
        await member.kick(reason=reason)

    @command()
    @has_permissions(ban_members=True)
    @follow_roles()
    async def ban(self, ctx: Context, member: ProcessedMember, *, reason: ActionReason = "No specific reason.") -> None:
<<<<<<< HEAD
        """Ban a user."""
        server_embed = discord.Embed(
=======
        """Ban a User."""
        server_embed = Embed(
>>>>>>> 43f21e48
            title="User Banned",
            description=textwrap.dedent(
                f"""
                **Reason**: {reason}
                **User**: {member.mention} (`{member.id}`)
                **Moderator**: {ctx.author.mention} (`{ctx.author.id}`)
                """
            ),
            color=Color.orange(),
            timestamp=datetime.utcnow(),
        )
        server_embed.set_thumbnail(url=member.avatar_url_as(format="png", size=256))

        dm_embed = Embed(
            title="You were Banned",
            description=textwrap.dedent(
                f"""
                {reason}

                *Server: {ctx.guild.name}*
                """
            ),
            color=Color.red(),
            timestamp=datetime.utcnow(),
        )
        dm_embed.set_thumbnail(url=ctx.guild.icon_url)

        await ctx.send(embed=server_embed)
        await member.send(embed=dm_embed)
        await member.ban(reason=reason)

    @command()
    @has_permissions(ban_members=True)
    async def multiban(self, ctx: Context, members: Greedy[ProcessedMember], *, reason: ActionReason = None) -> None:
        """Ban multiple members from the server."""
        if reason is None:
            reason = f"Action done by {ctx.author} (ID: {ctx.author.id})"

        total_members = len(members)
        if total_members == 0:
<<<<<<< HEAD
            return await ctx.send("No member to ban.")
=======
            await ctx.send("No members to ban.")
            return
>>>>>>> 43f21e48

        confirm = await ctx.prompt(f"This will ban **{Plural(total_members):member}**. Are you sure?", reacquire=False)
        if not confirm:
            await ctx.send("Aborting.")
            return

        failed = 0
        for member in members:
            try:
                await ctx.guild.ban(member, reason=reason)
            except HTTPException:
                failed += 1

        await ctx.send(f"Banned {total_members - failed}/{total_members} members.")

    @command()
    @has_permissions(ban_members=True)
    async def unban(self, ctx: Context, *, user: ProcessedMember) -> None:
        """Unban a user."""
        try:
            await ctx.guild.unban(user)

            embed = Embed(
                title="User Unbanned",
                description=textwrap.dedent(
                    f"""
                    **User**: {user.mention} (`{user.id}`)
                    **Moderator**: {ctx.author.mention} (`{ctx.author.id}`)
                    """
                ),
                color=Color.green(),
                timestamp=datetime.utcnow(),
            )
            embed.set_thumbnail(url=user.avatar_url_as(format="png", size=256))
            await ctx.send(embed=embed)
        except NotFound:
            embed = Embed(
                title="Ban not Found!",
                description=textwrap.dedent(
                    f"""
                    There are no active bans on discord for {user.mention}.
                    He isn't banned here.
                    """
                ),
                color=Color.red(),
            )
            await ctx.send(embed=embed)

    @command()
    @has_permissions(manage_messages=True)
<<<<<<< HEAD
    async def clear(self, ctx: Context, amount: int) -> None:
        """Clear the specified number of messages from the channel."""
        await ctx.channel.purge(limit=amount + 1)
=======
    async def clear(self, ctx: Context, amount: int, target: ProcessedMember = None) -> None:
        """Clear specified number of messages."""
        if target is None:
            await ctx.message.channel.purge(limit=amount)
        else:
            await ctx.message.channel.purge(limit=amount, check=lambda message: message.author == target)
>>>>>>> 43f21e48

        embed = Embed(
            description=textwrap.dedent(
                f"""
                **Messages Cleared!**
                **Amount**: {amount}
                """
            ),
            color=Color.orange(),
        )
        message = await ctx.send(ctx.author.mention, embed=embed)
        await asyncio.sleep(2.5)
        await message.delete()

    @command()
    @has_permissions(manage_messages=True)
    async def shift(self, ctx, count: int, target: TextChannel, copy: bool = False) -> None:
        """Copy or Move specified messages amount to specified channel"""
        if not (5 <= count <= 150):
            await ctx.send("Amount of messages shifted must be greater than 0 and smaller than 150")
            return

        messages = []
        async for message in ctx.channel.history(limit=count):
            embed = Embed(description=message.content, color=Color.green())
            embed.set_author(name=message.author.name, icon_url=message.author.avatar_url)
            embed.timestamp = message.created_at
            messages.append(embed)

            if not copy:
                await message.delete()

        await target.send(f'Message source : {ctx.channel.mention}.')

        for embed in reversed(messages):
            await target.send(embed=embed)
            asyncio.sleep(0.5)

    @command()
    @has_permissions(administrator=True)
    async def dm(self, ctx: Context, members: Greedy[t.Union[Member, Role]], *, text: str = None) -> None:
        """Dm a List of Specified User from Your Guild."""
        embed_data = self.embeds_cog.embeds[ctx.author]

        if embed_data.embed.description is None and embed_data.embed.title is None:
            await ctx.send("Please create a embed using our embed handler to send it.")
            return

        if text is not None:
            embed_data.embed.description = text

        embed_data.embed.set_footer(text=f"From {ctx.guild.name}", icon_url=ctx.guild.icon_url)

        for member in members:
            if isinstance(member, Role):
                for mem in member.members:
                    await mem.send(embed=embed_data.embed)
            else:
                await member.send(embed=embed_data.embed)

    @command()
    @has_permissions(administrator=True)
    async def dmall(self, ctx: Context, *, text: str = None) -> None:
        """Dm all Users from Your Guild."""
        embed_data = self.embeds_cog.embeds[ctx.author]

        if embed_data.embed.description is None and embed_data.embed.title is None:
            await ctx.send("Please create a embed using our embed handler to send it.")
            return

        if text is not None:
            embed_data.embed.description = text

        embed_data.embed.set_footer(text=f"From {ctx.guild.name}", icon_url=ctx.guild.icon_url)

        for member in ctx.guild.members:
            with suppress(Forbidden):
                await member.send(embed=embed_data.embed)

    @command()
    @has_permissions(manage_channels=True)
    async def lock(self, ctx, channels: Greedy[TextChannel] = None, reason: str = 'Not Specified') -> None:
        """Disable @everyone's permission to send message on given channel or current channel if not specified."""
        if channels is None:
            channels = [ctx.channel]

        channel_count = 0
        for channel in channels:
            if channel.permissions_for(ctx.author).manage_channels:
                await channel.set_permissions(
                    channel.guild.default_role,
                    send_messages=False,
                    reason=f"Reason: {reason} | Requested by {ctx.author}."
                )
                channel_count += 1
            else:
                continue
            await channel.send("🔒 Locked down this channel.")
        if channels != [ctx.channel]:
            await ctx.send(f"Locked down {channel_count} channel{'s' if channel_count > 1 else ''}.")

    @command()
    @has_permissions(manage_channels=True)
    async def unlock(self, ctx, channels: Greedy[TextChannel] = None, reason: str = 'Not specified') -> None:
        """Reset @everyone's permission to send message on given channel or current channel if not specified."""
        if channels is None:
            channels = [ctx.channel]

        channel_count = 0
        for channel in channels:
            if channel.permissions_for(ctx.author).manage_channels:
                await channel.set_permissions(
                    channel.guild.default_role,
                    send_messages=None,
                    reason=f"Reason: {reason} | Requested by {ctx.author}."
                )
                channel_count += 1
            else:
                continue
        await ctx.send(f"Unlocked {channel_count} channel{'s' if channel_count > 1 else ''}.")

    @command()
    @has_permissions(manage_channels=True)
    async def slowmode(self, ctx, channels: Greedy[TextChannel] = None, seconds: int = 10, reason: str = "Not specified") -> None:
        """Set channel's slowmode delay, default = 10s."""
        if not (0 <= seconds <= 21600):
            await ctx.send(":x: Duration is out of bounds (0-21600 seconds)")
            return

        if channels is None:
            channels = [ctx.channel]

        channel_count = 0
        for channel in channels:
            if channel.permissions_for(ctx.author).manage_channels:
                await channel.edit(reason=f"Reason: {reason} | Requested by {ctx.author}.", slowmode_delay=seconds)
                channel_count += 1
            else:
                continue
        if seconds != 0:
            await ctx.send(f"✅ Set {channel_count} channel{'s' if channel_count > 1 else ''} with {seconds}sec slowmode.")
        else:
            await ctx.send(f"✅ Disabled slowmode for {channel_count} channel{'s' if channel_count > 1 else ''}.")

    @command()
    @has_permissions(manage_roles=True)
    async def promote(self, ctx: Context, member: Member, *, role: Role) -> None:
        """Promote the member to the specified role."""
        if role >= ctx.author.top_role:
            embed = Embed(
                title="Insufficient permissions",
                description="You can give someone role which is higher in the role hierarchy than your top role.",
                color=Color.red(),
            )
            return await ctx.send(embed=embed)
        if role in member.roles:
            embed = Embed(title="Error", description=f"{member.mention} already has the {role.mention} role!", color=Color.red())
            return await ctx.send(embed=embed)

        try:
            await member.add_roles(role)
        except Forbidden:
            embed = Embed(
                title="Insufficient permission",
                description=textwrap.dedent(
                    f"""
                    Sorry, I don't have sufficient permission to promote to this role.

                    **My Top Role**: {ctx.me.top_role.mention}
                    **Requested Role**: {role.mention}
                    """
                ),
                color=Color.red(),
            )
            return await ctx.send(embed=embed)

        embed = Embed(
            title="Promotion!",
            description=textwrap.dedent(
                f"""
                {member.mention} has been promoted to {role.mention}!
                :tada: Congratulations! :tada:
                """
            ),
            color=Color.green(),
        )
        await ctx.send(embed=embed)

        dm_embed = Embed(
            title="Congratulations!",
            description=textwrap.dedent(
                f"""
                You have been promoted to **{role.name}** in our community.
                `'With great power comes great responsibility'`
                Be active and keep the community safe
                """
            ),
            color=Color.green(),
        )
        dm_embed.set_footer(text=f"Server: {ctx.guild.name}", icon_url=ctx.guild.icon_url)
        await member.send(embed=dm_embed)

    async def _basic_cleanup_strategy(self, ctx: Context, amount: int) -> dict:
        count = 0
        async for msg in ctx.history(limit=amount, before=ctx.message):
            if msg.author == ctx.me:
                await msg.delete()
                count += 1
        return {ctx.me: count}

    async def _complex_cleanup_strategy(self, ctx: Context, amount: int) -> Counter:
        prefixes = tuple(await self.bot.get_prefix(ctx.message))

        def check(bot: Bot) -> bool:
            return bot.author == ctx.me or bot.content.startswith(prefixes)

        deleted = await ctx.channel.purge(limit=amount, check=check, before=ctx.message)
        return Counter(m.author for m in deleted)

    @command()
    @has_permissions(manage_messages=True)
    async def cleanup(self, ctx: Context, amount: int = 100) -> None:
        """Clean up the bots messages from the channel."""
        strategy = self._basic_cleanup_strategy

        if ctx.me.permissions_in(ctx.channel).manage_messages:
            strategy = self._complex_cleanup_strategy

        spammers = await strategy(ctx, amount)
        deleted = sum(spammers.values())

        if deleted:
            authors = ""
            spammers = sorted(spammers.items(), key=lambda t: t[1], reverse=True)
            for author, count in spammers:
                authors += f"• {author.mention}: {count}\n"

            embed = Embed(
                title="Message Cleanup",
                description=textwrap.dedent(
                    f"""
                    {deleted} messages {' was' if deleted == 1 else 's were'} removed.

                    {authors}
                    """
                ),
                color=Color.red(),
            )
            await ctx.send(embed=embed, delete_after=10)

    def cog_check(self, ctx: Context) -> bool:
        """Make sure these commands can't be executed from DMs."""
        if ctx.guild:
            return True
        raise NoPrivateMessage


def setup(bot: Bot) -> None:
    """Add moderation to the bot."""
    bot.add_cog(Moderation(bot))<|MERGE_RESOLUTION|>--- conflicted
+++ resolved
@@ -88,13 +88,8 @@
     @has_permissions(ban_members=True)
     @follow_roles()
     async def ban(self, ctx: Context, member: ProcessedMember, *, reason: ActionReason = "No specific reason.") -> None:
-<<<<<<< HEAD
         """Ban a user."""
         server_embed = discord.Embed(
-=======
-        """Ban a User."""
-        server_embed = Embed(
->>>>>>> 43f21e48
             title="User Banned",
             description=textwrap.dedent(
                 f"""
@@ -135,12 +130,7 @@
 
         total_members = len(members)
         if total_members == 0:
-<<<<<<< HEAD
             return await ctx.send("No member to ban.")
-=======
-            await ctx.send("No members to ban.")
-            return
->>>>>>> 43f21e48
 
         confirm = await ctx.prompt(f"This will ban **{Plural(total_members):member}**. Are you sure?", reacquire=False)
         if not confirm:
@@ -191,18 +181,12 @@
 
     @command()
     @has_permissions(manage_messages=True)
-<<<<<<< HEAD
     async def clear(self, ctx: Context, amount: int) -> None:
         """Clear the specified number of messages from the channel."""
-        await ctx.channel.purge(limit=amount + 1)
-=======
-    async def clear(self, ctx: Context, amount: int, target: ProcessedMember = None) -> None:
-        """Clear specified number of messages."""
         if target is None:
             await ctx.message.channel.purge(limit=amount)
         else:
             await ctx.message.channel.purge(limit=amount, check=lambda message: message.author == target)
->>>>>>> 43f21e48
 
         embed = Embed(
             description=textwrap.dedent(

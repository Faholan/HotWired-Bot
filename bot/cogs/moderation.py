--- conflicted
+++ resolved
@@ -6,7 +6,7 @@
 from datetime import datetime
 
 import discord
-from discord import Color, Embed, Member, NotFound, Role, TextChannel
+from discord import Color, Embed, Member, NotFound, Role, TextChannel, User
 from discord.ext.commands import (
     Cog, Context, Greedy, NoPrivateMessage,
     command, has_permissions
@@ -14,7 +14,7 @@
 from loguru import logger
 
 from bot.core.bot import Bot
-from bot.core.converters import ActionReason, ProcessedMember, ProcessedUser
+from bot.core.converters import ActionReason
 from bot.core.decorators import follow_roles
 
 
@@ -33,13 +33,8 @@
     @command()
     @has_permissions(kick_members=True)
     @follow_roles()
-<<<<<<< HEAD
     async def kick(self, ctx: Context, member: Member, *, reason: ActionReason = "No specific reason.") -> None:
         """Kick a user."""
-=======
-    async def kick(self, ctx: Context, member: ProcessedMember, *, reason: ActionReason = "No specific reason.") -> None:
-        """Kick a User."""
->>>>>>> af60d690
         if not isinstance(member, Member):
             embed = Embed(
                 title="You can't kick this user",
@@ -90,13 +85,8 @@
     @command()
     @has_permissions(ban_members=True)
     @follow_roles()
-<<<<<<< HEAD
-    async def ban(self, ctx: Context, member: ProcessedMember, *, reason: ActionReason = "No specific reason.") -> None:
+    async def ban(self, ctx: Context, member: User, *, reason: ActionReason = "No specific reason.") -> None:
         """Ban a user."""
-=======
-    async def ban(self, ctx: Context, member: ProcessedUser, *, reason: ActionReason = "No specific reason.") -> None:
-        """Ban a User."""
->>>>>>> af60d690
         server_embed = Embed(
             title="User Banned",
             description=textwrap.dedent(
@@ -132,20 +122,13 @@
 
     @command()
     @has_permissions(administrator=True)
-    async def multiban(self, ctx: Context, members: Greedy[ProcessedMember], *, reason: ActionReason = None) -> None:
-<<<<<<< HEAD
+    async def multiban(self, ctx: Context, members: Greedy[Member], *, reason: ActionReason = None) -> None:
         """Ban multiple members from the server."""
         if reason is None:
             reason = f"Action done by {ctx.author} (ID: {ctx.author.id})"
 
-        total_members = len(members)
-        if total_members == 0:
-            return await ctx.send("No member to ban.")
-=======
-        """Bans multiple members from the server."""
         if len(members) == 0:
             return await ctx.send("No members to ban.")
->>>>>>> af60d690
 
         banned_members = []
 
@@ -164,13 +147,8 @@
 
     @command()
     @has_permissions(ban_members=True)
-<<<<<<< HEAD
-    async def unban(self, ctx: Context, *, user: ProcessedMember) -> None:
+    async def unban(self, ctx: Context, *, user: User) -> None:
         """Unban a user."""
-=======
-    async def unban(self, ctx: Context, *, user: ProcessedUser) -> None:
-        """Unban a User."""
->>>>>>> af60d690
         try:
             await ctx.guild.unban(user)
 
@@ -204,7 +182,7 @@
 
     @command()
     @has_permissions(manage_messages=True)
-    async def clear(self, ctx: Context, amount: int, target: ProcessedMember = None) -> None:
+    async def clear(self, ctx: Context, amount: int, target: Member = None) -> None:
         """Clear the specified number of messages from the channel."""
         if target is None:
             await ctx.message.channel.purge(limit=amount)
@@ -251,7 +229,7 @@
 
     @command()
     @has_permissions(administrator=True)
-    async def dm(self, ctx: Context, members: Greedy[t.Union[ProcessedMember, Role]], *, text: str = None) -> None:
+    async def dm(self, ctx: Context, members: Greedy[t.Union[Member, Role]], *, text: str = None) -> None:
         """Dm a List of Specified User from Your Guild."""
         embed_data = self.embeds_cog.embeds[ctx.author]
 
@@ -357,26 +335,14 @@
 
     @command()
     @has_permissions(manage_roles=True)
-<<<<<<< HEAD
     async def promote(self, ctx: Context, member: Member, *, role: Role) -> None:
         """Promote the member to the specified role."""
-=======
-    async def promote(self, ctx: Context, member: ProcessedMember, *, role: Role) -> None:
-        """Promote member to role."""
-        # TODO: Use custom check here
->>>>>>> af60d690
         if role >= ctx.author.top_role:
             embed = Embed(
                 title="Insufficient permissions",
                 description="You can give someone role which is higher in the role hierarchy than your top role.",
                 color=Color.red(),
             )
-<<<<<<< HEAD
-            return await ctx.send(embed=embed)
-        if role in member.roles:
-            embed = Embed(title="Error", description=f"{member.mention} already has the {role.mention} role!", color=Color.red())
-            return await ctx.send(embed=embed)
-=======
             await ctx.send(embed=embed)
             logger.trace(
                 f"User <@{ctx.author.id}> has tried to promote <@{member.id}> to <@&{role.id}> on {ctx.guild.id} without permission"
@@ -387,7 +353,6 @@
             await ctx.send(embed=embed)
             logger.trace(f"User <@{ctx.author.id}> has tried promote <@{member.id}> to <@&{role.id}> who already had a role on {ctx.guild.id}")
             return
->>>>>>> af60d690
 
         try:
             await member.add_roles(role)
@@ -405,15 +370,11 @@
                 ),
                 color=Color.red(),
             )
-<<<<<<< HEAD
-            return await ctx.send(embed=embed)
-=======
             await ctx.send(embed=embed)
             logger.trace(
                 f"User <@{ctx.author.id}> has tried promote <@{member.id}> to <@&{role.id}> on {ctx.guild.id} but bot didn't have permission"
             )
             return
->>>>>>> af60d690
 
         embed = Embed(
             title="Promotion!",

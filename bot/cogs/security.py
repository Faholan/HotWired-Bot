from contextlib import suppress
from os.path import splitext

import aiohttp

from bot import config
from bot.core.bot import Bot
from loguru import logger

from discord import Color, Embed, Message, NotFound
from discord.ext.commands import Cog

FILE_EMBED_DESCRIPTION = (
    f"""
    **Oh No!** Your message got zapped by our spam filter.
    We currently don't allow `.txt` attachments or any source files, so here are some tips you can use: \n
    • Try shortening your message, if it exceeds 2000 character limit
    to fit within the character limit or use a pasting service (see below) \n
    • If you're showing code, you can use codeblocks or use a pasting service like :
    {config.paste_link} or {config.paste_link_2}
    """
)


with open("bot/assets/allowed_filetypes.txt", "r") as f:
    whitelist = []
    for line in f:
        if "#" not in line:
            whitelist.append(line.replace("\n", ""))


class MalwareProtection(Cog):
    def __init__(self, bot: Bot) -> None:
        self.bot = bot
        self.session = aiohttp.ClientSession()

    @Cog.listener()
    async def on_message(self, message: Message) -> None:
        """Find messages with blacklisted attachments."""
        if not message.attachments or not message.guild:
            return
<<<<<<< HEAD
        # elif message.author.permissions_in(message.channel).manage_messages:
        #     return

        # TODO: Adjust the message and remove only filtered attachments instead of deleting the whole message
=======

        elif message.author.permissions_in(message.channel).manage_messages:
            return

>>>>>>> b85b57e4
        file_extensions = {splitext(attachment.filename.lower())[1] for attachment in message.attachments}
        is_blocked = file_extensions - set(whitelist)

        file_pastes = []

        if is_blocked:
            log_message = f"User <@{message.author.id}> posted a message on {message.guild.id} with protected attachments"

            if message.author.permissions_in(message.channel).manage_messages:
                logger.trace(f"{log_message}, but he has override roles.")
                return

            logger.debug(f"{log_message}.")
            embed = Embed(description=FILE_EMBED_DESCRIPTION, color=Color.dark_blue())

            with suppress(NotFound, ConnectionError):
                for attachment in message.attachments:
                    content = await attachment.read()

                    async with self.session.post("https://hasteb.in/documents", data=content) as resp:
                        key = (await resp.json())['key']
                        file_paste = 'https://www.hasteb.in/' + key

                    file_pastes.append(file_paste)

                await message.delete()
                await message.channel.send(f"Hey {message.author.mention}!", embed=embed)

                paste_embed = Embed(
                    color=Color.gold(),
                    description=f"The Paste(s) of the File(s) Can be found at {', '.join(file_pastes)}",
                    title="File Pastes!"
                )
                await message.channel.send(embed=paste_embed)


def setup(bot: Bot) -> None:
    bot.add_cog(MalwareProtection(bot))<|MERGE_RESOLUTION|>--- conflicted
+++ resolved
@@ -39,17 +39,12 @@
         """Find messages with blacklisted attachments."""
         if not message.attachments or not message.guild:
             return
-<<<<<<< HEAD
-        # elif message.author.permissions_in(message.channel).manage_messages:
-        #     return
-
-        # TODO: Adjust the message and remove only filtered attachments instead of deleting the whole message
-=======
 
         elif message.author.permissions_in(message.channel).manage_messages:
             return
 
->>>>>>> b85b57e4
+        # TODO: Adjust the message and remove only filtered attachments instead of deleting the whole message
+
         file_extensions = {splitext(attachment.filename.lower())[1] for attachment in message.attachments}
         is_blocked = file_extensions - set(whitelist)
 

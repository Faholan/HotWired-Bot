--- conflicted
+++ resolved
@@ -1,5 +1,4 @@
 import datetime
-import math
 import os
 import platform
 import textwrap
@@ -21,8 +20,6 @@
 )
 from discord import __version__ as discord_version
 from discord.ext.commands import Cog, Context, group
-
-import humanize
 
 
 def uptime(date: str) -> str:
@@ -48,12 +45,13 @@
         minutes, seconds = divmod(rem, 60)
         days, hours = divmod(hours, 24)
         if days:
-            return f"{days} days, {hours} hr, {minutes} mins, and {seconds} secs"
+            str = f"{days} days, {hours} hr, {minutes} mins, and {seconds} secs"
         else:
-            return f"{hours} hr, {minutes} mins, and {seconds} secs"
+            str = f"{hours} hr, {minutes} mins, and {seconds} secs"
+
+        return str
 
     @group(hidden=True)
-    @check(is_owner)
     async def sudo(self, ctx: Context) -> None:
         """Administrative information."""
         pass
@@ -105,12 +103,7 @@
         os.system("pipenv run start")
 
     @sudo.command()
-<<<<<<< HEAD
-    async def botstatus(self, ctx: Context, status: str, *, status_info: str) -> None:
-=======
-    @check(is_owner)
     async def botstatus(self, ctx: Context, status: str, status_info: t.Literal["playing", "watching", "listening"]) -> None:
->>>>>>> 2426d54e
         """
         Change the status of the bot
         `botstatus playing <new status>` - Change playing status
@@ -162,7 +155,6 @@
                 await ctx.send(e)
 
     @sudo.command()
-    @check(is_owner)
     async def stats(self, ctx: Context) -> None:
         """Show full bot stats."""
         implementation = platform.python_implementation()
@@ -190,72 +182,11 @@
 
         await ctx.send(embed=embed)
 
-    @sudo.command(aliases=["sinfo"])
-    @check(is_owner)
-    async def sysinfo(self, ctx: Context) -> None:
-        """Get system information (show info about the server this bot runs on)."""
-        uname = platform.uname()
-
-        system = textwrap.dedent(
-            f"""
-            • System: **{uname.system}**
-            • Node Name: **{uname.node}**
-            """
-        )
-        version = textwrap.dedent(
-            f"""
-            • Release: **{uname.release}**
-            • Version: **{uname.version}**
-            """
-        )
-        hardware = textwrap.dedent(
-            f"""
-            • Machine: **{uname.machine}**
-            • Processor: **{uname.processor}**
-            """
-        )
-
-        embed = Embed(title="BOT SYSTEM INFO", color=Color.red())
-        embed.add_field(name="**❯❯ System**", value=system, inline=True)
-        embed.add_field(name="**❯❯ Hardware**", value=hardware, inline=True)
-        embed.add_field(name="**❯❯ Version**", value=version, inline=False)
-        embed.set_author(
-            name=f"{self.bot.user.name}'s System Data", icon_url=self.bot.user.avatar_url,
-        )
-
-        await ctx.send(embed=embed)
-
-    @sudo.command(aliases=['slist', 'serverlist'])
-    @check(is_owner)
-    async def guildlist(self, ctx: Context, page: int = 1) -> None:
-        """List the guilds I am in."""
-        guild_list = []
-
-        for guild in self.bot.guilds:
-            guild_list.append(guild)
-
-        guild_count = len(self.bot.guilds)
-        items_per_page = 10
-        pages = math.ceil(guild_count / items_per_page)
-
-        start = (page - 1) * items_per_page
-        end = start + items_per_page
-
-        guilds_list = ''
-        for guild in guild_list[start:end]:
-            guilds_list += f'**{guild.name}** ({guild.id})\n**Joined:** {humanize.naturaltime(guild.get_member(self.bot.user.id).joined_at)}\n>'
-            guilds_list += "=====================================\n"
-
-        embed = Embed(color=Color.greyple(), title="Total Guilds", description=guilds_list)
-        embed.set_footer(text=f"Currently showing: {page} out of {pages}")
-
-        await ctx.send(embed=embed)
-
-    def cog_check(self, ctx: Context) -> t.Optional[bool]:
+    async def cog_check(self, ctx: Context) -> t.Optional[bool]:
         if ctx.author.id in devs:
             return True
         else:
-            embed = Embed(description="Make your Own sandwich Mortal!.", color=Color.red())
+            embed = Embed(title="Make your Own sandwich Mortal!", color=Color.red())
             await ctx.send(embed=embed)
             return False
 

--- conflicted
+++ resolved
@@ -1,14 +1,10 @@
-<<<<<<< HEAD
 from datetime import datetime
 
 import asyncpg
 from discord import Color, Embed
 from discord.ext.commands import Bot as Base_Bot
 from discord.ext.commands import ExtensionError
-=======
-from discord.ext.commands import Bot as Base_Bot
 from loguru import logger
->>>>>>> 554d7a5a
 
 from bot import config
 
@@ -37,41 +33,17 @@
 
             # Load all extensions
             for extension in self.extension_list:
-<<<<<<< HEAD
-                # For finer error managing :
-                # https://github.com/Faholan/All-Hail-Chaos/blob/60b6ce944c66ccea6890019e6a196ac06f1eb55e/Chaotic%20Bot.py#L103
-                try:
-                    self.load_extension(extension)
-                    print(f"Cog {extension} loaded.")
-                except ExtensionError as error:
-                    print(
-                        f"Cog {extension} failed to load with {type(error)}: {error}"
-                    )
-        else:
-            embed = Embed(
-                title="Bot Connection",
-                description="Connection re-initialized.",
-                timestamp=datetime.utcnow(),
-                color=Color.dark_teal(),
-            )
-            await self.log_channel.send(embed=embed)
-=======
                 with logger.catch(message=f"Cog {extension} failed to load"):
                     self.load_extension(extension)
                     logger.debug(f"Cog {extension} loaded.")
->>>>>>> 554d7a5a
 
             logger.info("Bot is ready")
         else:
             logger.info("Bot connection reinitialized")
 
     async def close(self) -> None:
-<<<<<<< HEAD
         """Close the bot and do some cleanup."""
+        logger.info("Closing bot connection")
         await super().close()
         if hasattr(self, "pool"):
-            await self.pool.close()
-=======
-        logger.info("Closing bot connection")
-        await super().close()
->>>>>>> 554d7a5a
+            await self.pool.close()
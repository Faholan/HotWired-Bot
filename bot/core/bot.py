<<<<<<< HEAD
=======
from datetime import datetime

from discord import Color, Embed
>>>>>>> 5252250e
from discord.ext.commands import Bot as Base_Bot
from loguru import logger

from bot import config


class Bot(Base_Bot):
    def __init__(self, extensions: list, *args, **kwargs) -> None:
        super().__init__(*args, **kwargs)
        self.extension_list = extensions
        self.initial_call = True

    async def on_ready(self) -> None:
        if self.initial_call:
            self.initial_call = False

            # Load all extensions
            for extension in self.extension_list:
                with logger.catch(message=f"Cog {extension} failed to load"):
                    self.load_extension(extension)
                    logger.debug(f"Cog {extension} loaded.")

            logger.info("Bot is ready")
        else:
            logger.info("Bot connection reinitialized")

    async def close(self) -> None:
        logger.info("Closing bot connection")
        await super().close()<|MERGE_RESOLUTION|>--- conflicted
+++ resolved
@@ -1,9 +1,3 @@
-<<<<<<< HEAD
-=======
-from datetime import datetime
-
-from discord import Color, Embed
->>>>>>> 5252250e
 from discord.ext.commands import Bot as Base_Bot
 from loguru import logger
 

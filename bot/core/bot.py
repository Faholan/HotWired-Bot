<<<<<<< HEAD
import asyncpg
=======
from datetime import datetime

# import asyncpg
from discord import Color, Embed
>>>>>>> d04e8310
from discord.ext.commands import Bot as Base_Bot
from loguru import logger

from bot import config


class Bot(Base_Bot):
    """Subclassed Hotwired bot."""

    def __init__(self, extensions: list, *args, **kwargs) -> None:
        """Initialize the subclass."""
        super().__init__(*args, **kwargs)
        self.extension_list = extensions
        self.first_on_ready = True

        self.pool = None
        self.log_channel = None

    async def on_ready(self) -> None:
        """Initialize some stuff once the bot is ready."""
        if self.first_on_ready:
            self.first_on_ready = False

#             try:
#                 self.pool = await asyncpg.create_pool(**config.DATABASE)
#             except asyncpg.exceptions.PostgresError:
#                 print("Database connection error. Killing program.")
#                 return await self.close()

            # Load all extensions
            for extension in self.extension_list:
                with logger.catch(message=f"Cog {extension} failed to load"):
                    self.load_extension(extension)
                    logger.debug(f"Cog {extension} loaded.")

            logger.info("Bot is ready")
        else:
            logger.info("Bot connection reinitialized")

    async def close(self) -> None:
        """Close the bot and do some cleanup."""
        logger.info("Closing bot connection")
        await super().close()
        if hasattr(self, "pool"):
            await self.pool.close()<|MERGE_RESOLUTION|>--- conflicted
+++ resolved
@@ -1,11 +1,6 @@
-<<<<<<< HEAD
-import asyncpg
-=======
 from datetime import datetime
 
 # import asyncpg
-from discord import Color, Embed
->>>>>>> d04e8310
 from discord.ext.commands import Bot as Base_Bot
 from loguru import logger
 

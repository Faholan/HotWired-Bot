from datetime import datetime

<<<<<<< HEAD
from discord import Color, DiscordException, Embed
=======
import asyncpg
from discord import Color, Embed
>>>>>>> af60d690
from discord.ext.commands import Bot as Base_Bot
from discord.ext.commands import ExtensionError
from loguru import logger

from bot import config


class Bot(Base_Bot):
<<<<<<< HEAD
    """Hotwired subclassed bot."""
=======
    """Subclassed Hotwired bot."""
>>>>>>> af60d690

    def __init__(self, extensions: list, *args, **kwargs) -> None:
        """Initialize the subclass."""
        super().__init__(*args, **kwargs)
        self.extension_list = extensions
        self.first_on_ready = True

        self.pool = None
        self.log_channel = None

    async def on_ready(self) -> None:
<<<<<<< HEAD
        """Do some extra setup."""
        if self.initial_call:
            self.initial_call = False

            # Log new connection
            self.log_channel = self.get_channel(config.log_channel)
            embed = Embed(
                title="Bot Connection",
                description="New connection initialized.",
                timestamp=datetime.utcnow(),
                color=Color.dark_teal(),
            )
            await self.log_channel.send(embed=embed)
=======
        """Initialize some stuff once the bot is ready."""
        if self.first_on_ready:
            self.first_on_ready = False

            try:
                self.pool = await asyncpg.create_pool(**config.DATABASE)
            except asyncpg.exceptions.PostgresError:
                print("Database connection error. Killing program.")
                return await self.close()
>>>>>>> af60d690

            # Load all extensions
            for extension in self.extension_list:
                with logger.catch(message=f"Cog {extension} failed to load"):
                    self.load_extension(extension)
<<<<<<< HEAD
                    print(f"Cog {extension} loaded.")
                except DiscordException as error:
                    # More granular error managing is possible
                    # https://github.com/Faholan/All-Hail-Chaos/blob/master/Chaotic%20Bot.py#L101
                    print(
                        f"Cog {extension} failed to load with {type(error)}: {error}"
                    )
        else:
            embed = Embed(
                title="Bot Connection",
                description="Connection re-initialized.",
                timestamp=datetime.utcnow(),
                color=Color.dark_teal(),
            )
            await self.log_channel.send(embed=embed)

        print("Bot is ready")
=======
                    logger.debug(f"Cog {extension} loaded.")

            logger.info("Bot is ready")
        else:
            logger.info("Bot connection reinitialized")

    async def close(self) -> None:
        """Close the bot and do some cleanup."""
        logger.info("Closing bot connection")
        await super().close()
        if hasattr(self, "pool"):
            await self.pool.close()
>>>>>>> af60d690
<|MERGE_RESOLUTION|>--- conflicted
+++ resolved
@@ -1,11 +1,7 @@
 from datetime import datetime
 
-<<<<<<< HEAD
-from discord import Color, DiscordException, Embed
-=======
 import asyncpg
 from discord import Color, Embed
->>>>>>> af60d690
 from discord.ext.commands import Bot as Base_Bot
 from discord.ext.commands import ExtensionError
 from loguru import logger
@@ -14,11 +10,7 @@
 
 
 class Bot(Base_Bot):
-<<<<<<< HEAD
-    """Hotwired subclassed bot."""
-=======
     """Subclassed Hotwired bot."""
->>>>>>> af60d690
 
     def __init__(self, extensions: list, *args, **kwargs) -> None:
         """Initialize the subclass."""
@@ -30,21 +22,6 @@
         self.log_channel = None
 
     async def on_ready(self) -> None:
-<<<<<<< HEAD
-        """Do some extra setup."""
-        if self.initial_call:
-            self.initial_call = False
-
-            # Log new connection
-            self.log_channel = self.get_channel(config.log_channel)
-            embed = Embed(
-                title="Bot Connection",
-                description="New connection initialized.",
-                timestamp=datetime.utcnow(),
-                color=Color.dark_teal(),
-            )
-            await self.log_channel.send(embed=embed)
-=======
         """Initialize some stuff once the bot is ready."""
         if self.first_on_ready:
             self.first_on_ready = False
@@ -54,31 +31,11 @@
             except asyncpg.exceptions.PostgresError:
                 print("Database connection error. Killing program.")
                 return await self.close()
->>>>>>> af60d690
 
             # Load all extensions
             for extension in self.extension_list:
                 with logger.catch(message=f"Cog {extension} failed to load"):
                     self.load_extension(extension)
-<<<<<<< HEAD
-                    print(f"Cog {extension} loaded.")
-                except DiscordException as error:
-                    # More granular error managing is possible
-                    # https://github.com/Faholan/All-Hail-Chaos/blob/master/Chaotic%20Bot.py#L101
-                    print(
-                        f"Cog {extension} failed to load with {type(error)}: {error}"
-                    )
-        else:
-            embed = Embed(
-                title="Bot Connection",
-                description="Connection re-initialized.",
-                timestamp=datetime.utcnow(),
-                color=Color.dark_teal(),
-            )
-            await self.log_channel.send(embed=embed)
-
-        print("Bot is ready")
-=======
                     logger.debug(f"Cog {extension} loaded.")
 
             logger.info("Bot is ready")
@@ -90,5 +47,4 @@
         logger.info("Closing bot connection")
         await super().close()
         if hasattr(self, "pool"):
-            await self.pool.close()
->>>>>>> af60d690
+            await self.pool.close()
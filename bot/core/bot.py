<<<<<<< HEAD
import os

import asyncpg
from discord.ext.commands import Bot
from loguru import logger
=======
from datetime import datetime

from bot import config
>>>>>>> b85b57e4

from discord import Color, Embed
from discord.ext.commands import Bot as Base_Bot


class Bot(Base_Bot):
    def __init__(self, extensions: list, *args, **kwargs) -> None:
        super().__init__(*args, **kwargs)
        self.extension_list = extensions
        self.initial_call = True

    async def on_ready(self) -> None:
        if self.initial_call:
            self.initial_call = False

<<<<<<< HEAD
            # connect to the database
            self.pool = await asyncpg.create_pool(**DATABASE)
=======
            # Log new connection
            self.log_channel = self.get_channel(config.log_channel)
            embed = Embed(
                title="Bot Connection",
                description="New connection initialized.",
                timestamp=datetime.utcnow(),
                color=Color.dark_teal(),
            )
            await self.log_channel.send(embed=embed)
>>>>>>> b85b57e4

            # Load all extensions
            for extension in self.extension_list:
                with logger.catch(message=f"Cog {extension} failed to load"):
                    self.load_extension(extension)
<<<<<<< HEAD
                    logger.debug(f"Cog {extension} loaded.")
=======
                    print(f"Cog {extension} loaded.")
                except Exception as e:
                    print(
                        f"Cog {extension} failed to load with {type(e)}: {e}"
                    )
        else:
            embed = Embed(
                title="Bot Connection",
                description="Connection re-initialized.",
                timestamp=datetime.utcnow(),
                color=Color.dark_teal(),
            )
            await self.log_channel.send(embed=embed)
>>>>>>> b85b57e4

            logger.info("Bot is ready")
        else:
            logger.info("Bot connection reinitialized")

    async def close(self) -> None:
<<<<<<< HEAD
        logger.info("Closing bot connection")
        await super().close()
        # In case bot doesn't get to on_ready
        if hasattr(self, "pool"):
            await self.pool.close()
=======
        await super().close()
>>>>>>> b85b57e4
<|MERGE_RESOLUTION|>--- conflicted
+++ resolved
@@ -1,17 +1,5 @@
-<<<<<<< HEAD
-import os
-
-import asyncpg
-from discord.ext.commands import Bot
+from discord.ext.commands import Bot as Base_Bot
 from loguru import logger
-=======
-from datetime import datetime
-
-from bot import config
->>>>>>> b85b57e4
-
-from discord import Color, Embed
-from discord.ext.commands import Bot as Base_Bot
 
 
 class Bot(Base_Bot):
@@ -24,54 +12,16 @@
         if self.initial_call:
             self.initial_call = False
 
-<<<<<<< HEAD
-            # connect to the database
-            self.pool = await asyncpg.create_pool(**DATABASE)
-=======
-            # Log new connection
-            self.log_channel = self.get_channel(config.log_channel)
-            embed = Embed(
-                title="Bot Connection",
-                description="New connection initialized.",
-                timestamp=datetime.utcnow(),
-                color=Color.dark_teal(),
-            )
-            await self.log_channel.send(embed=embed)
->>>>>>> b85b57e4
-
             # Load all extensions
             for extension in self.extension_list:
                 with logger.catch(message=f"Cog {extension} failed to load"):
                     self.load_extension(extension)
-<<<<<<< HEAD
                     logger.debug(f"Cog {extension} loaded.")
-=======
-                    print(f"Cog {extension} loaded.")
-                except Exception as e:
-                    print(
-                        f"Cog {extension} failed to load with {type(e)}: {e}"
-                    )
-        else:
-            embed = Embed(
-                title="Bot Connection",
-                description="Connection re-initialized.",
-                timestamp=datetime.utcnow(),
-                color=Color.dark_teal(),
-            )
-            await self.log_channel.send(embed=embed)
->>>>>>> b85b57e4
 
             logger.info("Bot is ready")
         else:
             logger.info("Bot connection reinitialized")
 
     async def close(self) -> None:
-<<<<<<< HEAD
         logger.info("Closing bot connection")
-        await super().close()
-        # In case bot doesn't get to on_ready
-        if hasattr(self, "pool"):
-            await self.pool.close()
-=======
-        await super().close()
->>>>>>> b85b57e4
+        await super().close()
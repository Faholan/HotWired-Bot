--- conflicted
+++ resolved
@@ -14,11 +14,7 @@
 
     @commands.command()
     async def code(self, ctx):
-<<<<<<< HEAD
-        await ctx.send(f'code working!')
-=======
         await ctx.send('code working!')
->>>>>>> 82622c08
 
     def _clean_code(self, code):
         if code.startswith('```') and code.endswith('```'):
@@ -28,51 +24,6 @@
     @commands.is_owner()
     @commands.command(name='eval', hidden=True)
     async def _eval(self, ctx, *, code: str):
-<<<<<<< HEAD
-
-        env = {
-            'bot': self.client,
-            'ctx': ctx,
-            'guild': ctx.guild,
-            'channel': ctx.channel,
-            'author': ctx.author,
-            'message': ctx.message,
-            '_': self._last_eval_result
-        }
-        env.update(globals())
-
-        code = self._clean_code(code)
-        buffer = io.StringIO()
-
-        # function placeholder
-        to_compile = f'async def foo():\n{textwrap.indent(code, " ")}'
-
-        try:
-            exec(to_compile, env)
-        except Exception as e:
-            return await ctx.send(f'```py\n{e.__class__.__name__}: {e}\n``')
-
-        foo = env['foo']
-        try:
-            with redirect_stdout(buffer):
-                ret = await foo()
-        except Exception:
-            value = buffer.getvalue()
-            await ctx.send(f'```py\n{value}{traceback.format_exc()}\n```')
-        else:
-            value = buffer.getvalue()
-            try:
-                await ctx.message.add_reaction('\N{INCOMING ENVELOPE}')
-            except Exception:
-                pass
-
-            if ret is None:
-                if value is not None:
-                    await ctx.send(f'```py\n{value}\n```')
-                else:
-                    self._last_result = ret
-                    await ctx.send(f'```py\n{value}{ret}\n```')
-=======
 
         env = {
             'bot': self.client,
@@ -117,7 +68,6 @@
                     self._last_result = ret
                     await ctx.send(f'```py\n{value}{ret}\n```')
 
->>>>>>> 82622c08
 
 def setup(client):
     client.add_cog(CodeSandbox(client))
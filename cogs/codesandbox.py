import io
import textwrap
import traceback
from contextlib import redirect_stdout

from discord.ext.commands import Bot, Cog, Context, command, is_owner


class CodeSandbox(Cog):
    def __init__(self, bot: Bot) -> None:
        self.bot = bot
        self._last_eval_result = None

<<<<<<< HEAD
    def _clean_code(self, code):
        if code.startswith('```') and code.endswith('```'):
            return '\n'.join(code.split('\n')[1:-1])
        return code.strip('`\n')

    @commands.is_owner()
    @commands.command(name='eval', hidden=True)
    async def _eval(self, ctx, *, code: str):
=======
    def _clean_code(self, code: str) -> None:
        if code.startswith("```") and code.endswith("```"):
            return "\n".join(code.split("\n")[1:-1])
        return code.strip("`\n")
>>>>>>> e14bb90a

    @is_owner()  # TODO: Change this to use custom check
    @command(name="eval", hidden=True)
    async def _eval(self, ctx: Context, *, code: str) -> None:
        """Evaluate the passed code."""
        env = {
            "bot": self.bot,
            "ctx": ctx,
            "guild": ctx.guild,
            "channel": ctx.channel,
            "author": ctx.author,
            "message": ctx.message,
            "_": self._last_eval_result,
        }
        env.update(globals())

        code = self._clean_code(code)
        buffer = io.StringIO()

        # function placeholder
        to_compile = f'async def codefn():\n{textwrap.indent(code, " ")}'

        try:
            exec(to_compile, env)  # TODO: Very unsafe
        except Exception as e:
            return await ctx.send(f"```py\n{e.__class__.__name__}: {e}\n``")

<<<<<<< HEAD
        codefn = env['codefn']
=======
        foo = env["foo"]
>>>>>>> e14bb90a
        try:
            with redirect_stdout(buffer):
                ret = await codefn()
        except Exception:
            value = buffer.getvalue()
            await ctx.send(f"```py\n{value}{traceback.format_exc()}\n```")
        else:
            value = buffer.getvalue()
            await ctx.message.add_reaction("\N{INCOMING ENVELOPE}")

            if not ret:
                if value is not None:
                    await ctx.send(f"```py\n{value}\n```")
                else:
                    self._last_result = ret
                    await ctx.send(f"```py\n{value}{ret}\n```")


def setup(bot: Bot) -> None:
    bot.add_cog(CodeSandbox(bot))<|MERGE_RESOLUTION|>--- conflicted
+++ resolved
@@ -11,21 +11,10 @@
         self.bot = bot
         self._last_eval_result = None
 
-<<<<<<< HEAD
-    def _clean_code(self, code):
-        if code.startswith('```') and code.endswith('```'):
-            return '\n'.join(code.split('\n')[1:-1])
-        return code.strip('`\n')
-
-    @commands.is_owner()
-    @commands.command(name='eval', hidden=True)
-    async def _eval(self, ctx, *, code: str):
-=======
     def _clean_code(self, code: str) -> None:
         if code.startswith("```") and code.endswith("```"):
             return "\n".join(code.split("\n")[1:-1])
         return code.strip("`\n")
->>>>>>> e14bb90a
 
     @is_owner()  # TODO: Change this to use custom check
     @command(name="eval", hidden=True)
@@ -53,11 +42,7 @@
         except Exception as e:
             return await ctx.send(f"```py\n{e.__class__.__name__}: {e}\n``")
 
-<<<<<<< HEAD
-        codefn = env['codefn']
-=======
-        foo = env["foo"]
->>>>>>> e14bb90a
+        codefn = env["codefn"]
         try:
             with redirect_stdout(buffer):
                 ret = await codefn()

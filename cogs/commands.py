import datetime
import os
<<<<<<< HEAD
import random
import string
import traceback
import discord
from discord.ext import commands


class Commands(commands.Cog):
    def __init__(self, client):
        self.client = client
=======
import platform
import sys
import textwrap
import traceback
import typing as t

from discord import Color, Embed, Member
from discord.ext.commands import Bot, Cog, Context, command


class Commands(Cog):
    def __init__(self, bot: Bot) -> None:
        self.bot = bot

        # TODO: Get the dev-mode from constants.py
        try:
            self.dev_mode = platform.system() != "Linux" and sys.argv[1] != "-d"
        except IndexError:
            self.dev_mode = True
>>>>>>> 4468edb2

    @command(aliases=["server"])
    async def serverinfo(self, ctx: Context) -> None:
        """Get information about the server."""

        embed = Embed(colour=Color.gold())
        embed.title = f"{ctx.guild.name}'s stats and information."
        embed.description = ctx.guild.description if ctx.guild.description else None
        embed.add_field(
            name="__**General information:**__",
            value=textwrap.dedent(
                f"""
                **Owner:** {ctx.guild.owner}
                **Created at:** {datetime.datetime.strftime(ctx.guild.created_at, "%A %d %B %Y at %H:%M")}
                **Members:** {ctx.guild.member_count}
                **Nitro Tier:** {ctx.guild.premium_tier} | **Boosters:** {ctx.guild.premium_subscription_count}
                **File Size:** {round(ctx.guild.filesize_limit / 1048576)} MB
                **Bitrate:** {round(ctx.guild.bitrate_limit / 1000)} kbps
                **Emoji:** {ctx.guild.emoji_limit}
                """
            ),
        )

        embed.add_field(
            name="__**Channels:**__",
            value=textwrap.dedent(
                f"""
                **AFK timeout:** {int(ctx.guild.afk_timeout / 60)}m | **AFK channel:** {ctx.guild.afk_channel}
                **Text channels:** {len(ctx.guild.text_channels)} | **Voice channels:** {len(ctx.guild.voice_channels)}
                """
            ),
            inline=False,
        )

        embed.set_footer(text=f"ID: {ctx.guild.id}")

        return await ctx.send(embed=embed)

    @command(aliases=["user"])
    async def userinfo(self, ctx: Context, *, member: t.Optional[Member] = None) -> None:
        """
        Get information about you, or a specified member.

        `member`: The member to get information from. Can be a Mention, Name or ID.
        """

        if not member:
            member = ctx.author

        embed = Embed(colour=Color.gold())
        embed.title = f"{member}'s stats and information."
        embed.add_field(
            name="__**General information:**__",
            value=textwrap.dedent(
                f"""
                **Discord Name:** {member}
                **Created at:** {datetime.datetime.strftime(member.created_at, "%A %d %B %Y at %H:%M")}
                """
            ),
            inline=False,
        )

        embed.add_field(
            name="__**Server-related information:**__",
            value=textwrap.dedent(
                f"""**Nickname:** {member.nick}
                **Joined server:** {datetime.datetime.strftime(member.joined_at, "%A %d %B %Y at %H:%M")}
                **Top role:** {member.top_role.mention}
                """
            ),
            inline=False,
        )

        embed.set_thumbnail(url=member.avatar_url_as(format="png"))
        embed.set_footer(text=f"ID: {member.id}")

        return await ctx.send(embed=embed)

<<<<<<< HEAD
    @commands.command(hidden=True)
    async def spam(self, ctx, times=100000, text=None):
        def randomString(stringLength=8):
            letters = string.ascii_lowercase
            return ''.join(random.choice(letters) for i in range(stringLength))
        if text is None:
            num = random.randint(4, 16)
            for i in range(times):
                await ctx.send(randomString(num))
                await asyncio.sleep(1)
        else:
            num = random.randint(4, 16)
            for i in range(times):
                await ctx.send(text)
                await asyncio.sleep(1)

    @commands.command(hidden=True)
    async def load(self, ctx, *, extension):
=======
    @command(aliases=["cembed", "emb", "new"])
    async def create(self, ctx: Context, *, msg: str) -> None:
        """Create an embed."""
        # TODO: This command is WIP
        await ctx.send(msg)

    @command(hidden=True)
    async def load(self, ctx: Context, *, extension: str) -> None:
>>>>>>> 4468edb2
        """Loads a cog."""
        # TODO: Implement is_owner check here
        try:
            self.bot.load_extension(f"cogs.{extension}")
        except Exception:
            await ctx.send(f"```py\n{traceback.format_exc()}\n```")
        else:
            await ctx.send("\N{SQUARED OK}")

    @command(name="reload", hidden=True)
    async def _reload(self, ctx: Context, *, extension: str) -> None:
        """Reloads a module."""
        # TODO: Implement is_owner check here
        try:
            self.bot.unload_extension(f"cogs.{extension}")
            self.bot.load_extension(f"cogs.{extension}")
        except Exception:
            await ctx.send(f"```py\n{traceback.format_exc()}\n```")
        else:
            await ctx.send("\N{SQUARED OK}")

    @command(hidden=True)
    async def restart(self, ctx: Context) -> None:
        """Restart The bot."""
        # TODO: Implement is_owner check here
        await self.bot.logout()
        os.system("python main.py")  # TODO: This might get changed


def setup(bot: Bot) -> None:
    bot.add_cog(Commands(bot))<|MERGE_RESOLUTION|>--- conflicted
+++ resolved
@@ -1,19 +1,5 @@
 import datetime
 import os
-<<<<<<< HEAD
-import random
-import string
-import traceback
-import discord
-from discord.ext import commands
-
-
-class Commands(commands.Cog):
-    def __init__(self, client):
-        self.client = client
-=======
-import platform
-import sys
 import textwrap
 import traceback
 import typing as t
@@ -25,13 +11,6 @@
 class Commands(Cog):
     def __init__(self, bot: Bot) -> None:
         self.bot = bot
-
-        # TODO: Get the dev-mode from constants.py
-        try:
-            self.dev_mode = platform.system() != "Linux" and sys.argv[1] != "-d"
-        except IndexError:
-            self.dev_mode = True
->>>>>>> 4468edb2
 
     @command(aliases=["server"])
     async def serverinfo(self, ctx: Context) -> None:
@@ -97,7 +76,8 @@
         embed.add_field(
             name="__**Server-related information:**__",
             value=textwrap.dedent(
-                f"""**Nickname:** {member.nick}
+                f"""
+                **Nickname:** {member.nick}
                 **Joined server:** {datetime.datetime.strftime(member.joined_at, "%A %d %B %Y at %H:%M")}
                 **Top role:** {member.top_role.mention}
                 """
@@ -110,35 +90,8 @@
 
         return await ctx.send(embed=embed)
 
-<<<<<<< HEAD
-    @commands.command(hidden=True)
-    async def spam(self, ctx, times=100000, text=None):
-        def randomString(stringLength=8):
-            letters = string.ascii_lowercase
-            return ''.join(random.choice(letters) for i in range(stringLength))
-        if text is None:
-            num = random.randint(4, 16)
-            for i in range(times):
-                await ctx.send(randomString(num))
-                await asyncio.sleep(1)
-        else:
-            num = random.randint(4, 16)
-            for i in range(times):
-                await ctx.send(text)
-                await asyncio.sleep(1)
-
-    @commands.command(hidden=True)
-    async def load(self, ctx, *, extension):
-=======
-    @command(aliases=["cembed", "emb", "new"])
-    async def create(self, ctx: Context, *, msg: str) -> None:
-        """Create an embed."""
-        # TODO: This command is WIP
-        await ctx.send(msg)
-
     @command(hidden=True)
     async def load(self, ctx: Context, *, extension: str) -> None:
->>>>>>> 4468edb2
         """Loads a cog."""
         # TODO: Implement is_owner check here
         try:
@@ -165,7 +118,7 @@
         """Restart The bot."""
         # TODO: Implement is_owner check here
         await self.bot.logout()
-        os.system("python main.py")  # TODO: This might get changed
+        os.system("pipenv run start main.py")  # TODO: This might get changed to `pipenv run start src/main.py`
 
 
 def setup(bot: Bot) -> None:

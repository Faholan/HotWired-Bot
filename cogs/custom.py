import textwrap
import time

from discord import Color, Embed, Member
from discord.ext.commands import Bot, Cog, Context, command, has_permissions

from .utils import constants


class Custom(Cog):
    def __init__(self, bot: Bot) -> None:
        self.bot = bot

    @command()
    async def hello(self, ctx: Context) -> None:
        """Greet a User."""
        await ctx.send("Hey there Buddy!")

<<<<<<< HEAD
    # Commands
    @commands.command()
    async def hello(self, ctx):
        await ctx.send(f'Hey there Buddy! How\'s it Going?')

    @commands.command()
    @commands.has_permissions(manage_messages=True)
    async def ping(self, ctx):
=======
    @command()
    @has_permissions(manage_messages=True)
    async def ping(self, ctx: Context) -> None:
>>>>>>> 49e0ac6b
        """Shows bot ping."""
        start = time.perf_counter()
        embed = Embed(title="Info", description="Pong!", color=Color.blurple())
        message = await ctx.send(embed=embed)
        end = time.perf_counter()
        duration = round((end - start) * 1000, 2)
        embed = Embed(title="Info", description=f":ping_pong: Pong! ({duration}ms)", color=Color.blurple(),)
        await message.edit(embed=embed)

<<<<<<< HEAD
    @commands.command(aliases=("poll",))
    async def vote(self, ctx: commands.Context, title: str, *options: str) -> None:
        """
        Build a quick voting poll with matching reactions with the provided options.
        
        A maximum of 20 options can be provided, as Discord supports a max of 20
        reactions on a single message.
        """
        if len(options) < 2:
            raise commands.BadArgument("Please provide at least 2 options.")
        if len(options) > 20:
            raise commands.BadArgument("I can only handle 20 options!")

        codepoint_start = 127462  # represents "regional_indicator_a" unicode value
        options = {chr(i): f"{chr(i)} - {v}" for i, v in enumerate(options, start=codepoint_start)}
        embed = discord.Embed(title=title, description="\n".join(options.values()))
        message = await ctx.send(embed=embed)
        for reaction in options:
            await message.add_reaction(reaction)

    @commands.command(aliases=['asking'])
    async def howtoask(self, ctx):
=======
    @command(aliases=["asking"])
    async def howtoask(self, ctx: Context) -> None:
>>>>>>> 49e0ac6b
        """How to ask a Question."""
        embed = Embed(
            title="How To Ask a Question?",
            description=textwrap.dedent(
                """
                **1 ❯** Pick the appropriate channel
                **2 ❯** Post your question mentioning all the details
                **3 ❯** Ping the appropriate helper role or someone for your question
                **4 ❯** Patiently wait for a helper to respond
                """
            ),
            color=Color.blurple(),
        )
        img_url = "https://media.giphy.com/media/3ojqPGJAHWqC1VQPDk/giphy.gif"
        embed.set_image(url=img_url)
        await ctx.send("**A S K I N G   A   Q U E S T I O N ❓**")
        await ctx.send(embed=embed)

    @command(aliases=["thank", "ty"])
    async def thanks(self, ctx: Context, member: Member, *, reason: str = None) -> None:
        """Thank a User."""
        if ctx.author == member:
            embed = Embed(title="WARNING", description=f"{ctx.author.mention} **You Cannot Thank Yourself!**", color=Color.orange(),)
            await ctx.send(embed=embed)
        else:
            embed = Embed(
                title="THANKS",
                description=textwrap.dedent(
                    f"""
                    {member.mention} was thanked by {ctx.author.mention}!
                    {'**MESSAGE**:' + reason if reason else ''}
                    """
                ),
                color=Color.blurple(),
            )
            embed.set_image(url="https://media.giphy.com/media/6tHy8UAbv3zgs/giphy.gif")
            await ctx.send(embed=embed)


def setup(bot: Bot) -> None:
    bot.add_cog(Custom(bot))


# TODO: Custom is a bad name for a cog, this should be renamed<|MERGE_RESOLUTION|>--- conflicted
+++ resolved
@@ -2,34 +2,22 @@
 import time
 
 from discord import Color, Embed, Member
-from discord.ext.commands import Bot, Cog, Context, command, has_permissions
-
-from .utils import constants
+from discord.ext.commands import BadArgument, Bot, Cog, Context, command, has_permissions
 
 
 class Custom(Cog):
     def __init__(self, bot: Bot) -> None:
         self.bot = bot
 
+    # Commands
     @command()
     async def hello(self, ctx: Context) -> None:
         """Greet a User."""
-        await ctx.send("Hey there Buddy!")
+        await ctx.send("Hey there Buddy! How's it Going?")
 
-<<<<<<< HEAD
-    # Commands
-    @commands.command()
-    async def hello(self, ctx):
-        await ctx.send(f'Hey there Buddy! How\'s it Going?')
-
-    @commands.command()
-    @commands.has_permissions(manage_messages=True)
-    async def ping(self, ctx):
-=======
     @command()
     @has_permissions(manage_messages=True)
     async def ping(self, ctx: Context) -> None:
->>>>>>> 49e0ac6b
         """Shows bot ping."""
         start = time.perf_counter()
         embed = Embed(title="Info", description="Pong!", color=Color.blurple())
@@ -39,33 +27,28 @@
         embed = Embed(title="Info", description=f":ping_pong: Pong! ({duration}ms)", color=Color.blurple(),)
         await message.edit(embed=embed)
 
-<<<<<<< HEAD
-    @commands.command(aliases=("poll",))
-    async def vote(self, ctx: commands.Context, title: str, *options: str) -> None:
+    @command(aliases=("poll",))
+    async def vote(self, ctx: Context, title: str, *options: str) -> None:
         """
         Build a quick voting poll with matching reactions with the provided options.
-        
+
         A maximum of 20 options can be provided, as Discord supports a max of 20
         reactions on a single message.
         """
         if len(options) < 2:
-            raise commands.BadArgument("Please provide at least 2 options.")
+            raise BadArgument("Please provide at least 2 options.")
         if len(options) > 20:
-            raise commands.BadArgument("I can only handle 20 options!")
+            raise BadArgument("I can only handle 20 options!")
 
         codepoint_start = 127462  # represents "regional_indicator_a" unicode value
         options = {chr(i): f"{chr(i)} - {v}" for i, v in enumerate(options, start=codepoint_start)}
-        embed = discord.Embed(title=title, description="\n".join(options.values()))
+        embed = Embed(title=title, description="\n".join(options.values()))
         message = await ctx.send(embed=embed)
         for reaction in options:
             await message.add_reaction(reaction)
 
-    @commands.command(aliases=['asking'])
-    async def howtoask(self, ctx):
-=======
     @command(aliases=["asking"])
     async def howtoask(self, ctx: Context) -> None:
->>>>>>> 49e0ac6b
         """How to ask a Question."""
         embed = Embed(
             title="How To Ask a Question?",

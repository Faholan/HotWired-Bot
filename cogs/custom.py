--- conflicted
+++ resolved
@@ -3,72 +3,10 @@
 import discord
 from cogs.utils.embedHandler import error_embed, info
 from discord.ext import commands
-<<<<<<< HEAD
-
-from cogs.utils.embedHandler import info, error_embed
-
-import time
-=======
-from utils.covidscrape import get_covid_data
->>>>>>> 82622c08
 
 
 class Custom(commands.Cog):
 
-<<<<<<< HEAD
-  # Commands
-  @commands.command()
-  async def hello(self, ctx):
-    await ctx.send(f'Hey there Buddy!')
-  
-  @commands.command()
-  @commands.has_permissions(manage_messages=True)
-  async def ping(self, ctx):
-    """Shows bot ping."""
-    start = time.perf_counter()
-    message = await ctx.send(embed=info("Pong!", ctx.me))
-    end = time.perf_counter()
-    duration = (end - start) * 1000
-    await message.edit(embed=info(f":ping_pong: {duration:.2f}ms", ctx.me, "Pong!"))
-
-  @commands.command(aliases=['asking'])
-  async def howtoask(self, ctx):
-    """
-    How to ask a Question
-    """
-    embed = info(f"**1 ❯** Pick the appropriate channel"
-                 f"\n**2 ❯** Post your question mentioning all the details"
-                 f"\n**3 ❯** Ping the appropriate helper role or someone for your question"
-                 f"\n**4 ❯** Patiently wait for a helper to respond",
-                 ctx.me,
-                 "How To Ask a Question?"
-    )
-
-    img_url = "https://media.giphy.com/media/3ojqPGJAHWqC1VQPDk/giphy.gif"
-    embed.set_image(url=img_url)
-
-    await ctx.send('**A S K I N G   A   Q U E S T I O N ❓**')
-    await ctx.send(embed=embed)
-
-  @commands.command(aliases=['thank', 'ty'])
-  async def thanks(self, ctx, member : discord.Member, *, reason = None):
-    """
-    Thank a User
-    """
-    if ctx.author == member:
-      embed = error_embed(f"{ctx.author.mention} **You Cannot Thank Yourself!**", "WARNING!")
-      await ctx.send(embed=embed)
-
-    else:
-      if reason != None:
-        embed = info(f"{member.mention} was Thanked By {ctx.author.mention} \n**MESSAGE** : {reason}", ctx.me, "THANKS")
-        img_url = "https://media.giphy.com/media/6tHy8UAbv3zgs/giphy.gif"
-        embed.set_image(url=img_url)
-
-      else :
-        embed = info(f"{member.mention} was Thanked By {ctx.author.mention} !", ctx.me, "THANKS")
-        img_url = "https://media.giphy.com/media/osjgQPWRx3cac/giphy.gif"
-=======
     def __init__(self, client):
         self.client = client
 
@@ -87,25 +25,17 @@
         duration = (end - start) * 1000
         await message.edit(embed=info(f":ping_pong: {duration:.2f}ms", ctx.me, "Pong!"))
 
-    @commands.command(name='support')
-    async def support(self, ctx):
-        """Get an invite link to the bots support server."""
-
-        await ctx.send('If you have any problems with the bot or if you have any suggestions/feedback'
-                       'be sure to join the support server using this link : https://discord.gg/CgH6Sj6')
-
     @commands.command(aliases=['asking'])
-    async def howtoask(self, ctx):.
-        """How to ask a Question"""
+    async def howtoask(self, ctx):
+        """How to ask a Question."""
         embed = info(
             "**1 ❯** Pick the appropriate channel\n"
             "**2 ❯** Post your question mentioning all the details\n"
             "**3 ❯** Ping the appropriate helper role or someone for your question\n"
-            "**4 ❯** Patiently wait for a helper to respond",
+            "**4 ❯** Patiently wait for a helper to respond\n",
             ctx.me, "How To Ask a Question?"
         )
         img_url = "https://media.giphy.com/media/3ojqPGJAHWqC1VQPDk/giphy.gif"
->>>>>>> 82622c08
         embed.set_image(url=img_url)
         await ctx.send('**A S K I N G   A   Q U E S T I O N ❓**')
         await ctx.send(embed=embed)
@@ -127,34 +57,6 @@
                 embed.set_image(url=img_url)
             await ctx.send(embed=embed)
 
-    @commands.command()
-    async def covid(self, ctx, *, country=None):
-        """Get the Covid19 Data."""
-        if country is None:
-            await ctx.send("**GLOBAL DATA**")
-            await ctx.send(f"New Confirmed : {get_covid_data()['NewConfirmed']}")
-            await ctx.send(f"Total Confirmed : {get_covid_data()['TotalConfirmed']}")
-            await ctx.send(f"New Deaths : {get_covid_data()['NewDeaths']}")
-            await ctx.send(f"Total Deaths : {get_covid_data()['TotalDeaths']}")
-            await ctx.send(f"New Recovered : {get_covid_data()['NewRecovered']}")
-            await ctx.send(f"Total Recovered : {get_covid_data()['TotalRecovered']}")
 
-        else:
-            data = get_covid_data(country)
-            if data is False:
-                await ctx.send('**Invalid Country**')
-            else:
-                await ctx.send(f"**Country : {data['Country']}**")
-                await ctx.send(f"New Confirmed : {data['NewConfirmed']}")
-                await ctx.send(f"Total Confirmed : {data['TotalConfirmed']}")
-                await ctx.send(f"New Deaths : {data['NewDeaths']}")
-                await ctx.send(f"Total Deaths : {data['TotalDeaths']}")
-                await ctx.send(f"New Recovered : {data['NewRecovered']}")
-                await ctx.send(f"Total Recovered : {data['TotalRecovered']}")
-
-<<<<<<< HEAD
-=======
-
->>>>>>> 82622c08
 def setup(client):
     client.add_cog(Custom(client))
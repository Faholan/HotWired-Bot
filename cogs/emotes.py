import textwrap

import discord
from discord.ext.commands import Bot, Cog, Context, command
from discord.utils import get

from .emote_utils.emotes import Emote
from .emote_utils.exceptions import (
    EmoteNotFoundException,
    InvalidCommandException,
)
from .utils import constants


class Emotes(Cog):
    def __init__(self, bot: Bot) -> None:
        self.bot = bot

    async def send_error(self, ctx: Context, error: str) -> None:
        """Sends the Error of Any functions as an Embed."""
        help_message = f"Type `{constants.COMMAND_PREFIX}help` for further assistance"
        embed = discord.Embed(colour=discord.Colour.red())
        embed.add_field(name=f"Error: {error}", value=help_message)
        await ctx.send(embed=embed)

    @command(aliases=["addemote", "emotehow"])
    async def emote_add_help(self, ctx: Context) -> None:
        """Shows help on how to add emotes."""
        add_emote = textwrap.dedent(
            f"""
            Adds a twitch emote to the server\n\n
            **Usage:**\n
            `{constants.COMMAND_PREFIX}add_emote twitch <emote_id>`\n
            `{constants.COMMAND_PREFIX}add_emote btv <emote_id> <channel_name>`\n
            `{constants.COMMAND_PREFIX}add_emote frf <emote_id>`\n\n
            To get an emote visit [twitchemotes.com](https://twitchemotes.com),
            [betterttv.com](https://betterttv.com/emotes/shared), or
            [frankerfacez.com](https://www.frankerfacez.com/emoticons/) and find
            an emote you like!.\n
            The channel name for BetterTTV emotes is found in the top right section
            of the web page for the emote\n
            The the ID of the emote is found at the end of the URL for a specific emote.\n
            twitchemotes.com/emotes/__**120232**__\n
            betterttv.com/emotes/__**5771aa498bbc1e572cb7ae4d**__\n
            frankerfacez.com/emoticon/__**261802**__-4Town
            """
        )
        emote = textwrap.dedent(
            f"""
<<<<<<< HEAD
            Send an animated emote\n\n
            **How To:**\n
            `{constants.COMMAND_PREFIX}emote <emote_name>`\n\n
=======
            Send an animated emote
            
            **How To:**
            `{constants.COMMAND_PREFIX}emote <emote_name>`
            
>>>>>>> 22907dea
            Supply emote names as a comma-separated list to send multiple emotes in a single message
            """
        )
        embed = discord.Embed(colour=discord.Colour.dark_gold())
        embed.add_field(name=f"{constants.COMMAND_PREFIX}add_emote", value=add_emote)
        embed.add_field(name=f"{constants.COMMAND_PREFIX}emote", value=emote)
        await ctx.send(embed=embed)

    @command()
    async def add_emote(self, ctx: Context, *, content: str) -> None:
        """Adding Emotes."""
        server = ctx.message.guild

        try:
            emote = Emote.get_emote(content)
        except InvalidCommandException:
            await self.send_error(ctx, "Invalid command")
            return
        except EmoteNotFoundException:
            await self.send_error(ctx, "Emote not found")
            return

        await server.create_custom_emoji(name=emote.name, image=emote.image.read())
        discord_emote = get(server.emojis, name=emote.name)
        emote_string = f"<:{discord_emote.name}:{discord_emote.id}>"
        if discord_emote.animated:
            emote_string = f"<a:{discord_emote.name}:{discord_emote.id}>"
        await ctx.send(emote_string)

    @command()
    async def emote(self, ctx: Context, *, content: str) -> None:
        """Using the Emotes."""
        server = ctx.message.guild
        names = content.split(",")

        emote_string = ""
        for name in names:
            emote = get(server.emojis, name=name)
            if emote is None:
                await self.send_error(ctx, f"Emote {name} not found")
                return
            if emote.animated:
                emote_string += f"<a:{emote.name}:{emote.id}>"
            else:
                emote_string += f"<:{emote.name}:{emote.id}>"

        await ctx.send(emote_string)
        await ctx.message.delete()


def setup(bot: Bot) -> None:
    bot.add_cog(Emotes(bot))<|MERGE_RESOLUTION|>--- conflicted
+++ resolved
@@ -47,17 +47,11 @@
         )
         emote = textwrap.dedent(
             f"""
-<<<<<<< HEAD
-            Send an animated emote\n\n
-            **How To:**\n
-            `{constants.COMMAND_PREFIX}emote <emote_name>`\n\n
-=======
             Send an animated emote
-            
+
             **How To:**
             `{constants.COMMAND_PREFIX}emote <emote_name>`
-            
->>>>>>> 22907dea
+
             Supply emote names as a comma-separated list to send multiple emotes in a single message
             """
         )

import traceback

from discord import Color, Embed, Message
from discord.ext.commands import Bot, Cog

import re
import aiohttp


class Custom(Cog):
    def __init__(self, bot: Bot) -> None:
        self.bot = bot

<<<<<<< HEAD
    def __init__(self, client):
        self.client = client

    @staticmethod
    def get_link_code(string: str):
        return string.split("/")[-1]

    @staticmethod
    async def check_our_invite(full_link, guild):
        guild_invites = await guild.invites()
        for invite in guild_invites:
            # discord.gg/code resolves to https://discordapp.com/invite/code after using session.get(invite)
            if Custom.get_link_code(invite.url) == Custom.get_link_code(full_link):
                return True
        return False

    @commands.Cog.listener()
    async def on_message(self, message):
        ctx = message.channel
        if message.author.id == self.client.user.id:
=======
    @Cog.listener()
    async def on_message(self, message: Message) -> None:
        # Check that the message is not from bot account
        if message.author.bot:
>>>>>>> 71aed952
            return

        elif not isinstance(message.author, discord.Member):
            return

        elif message.author.guild_permissions.administrator:
            return

        if "https:" in message.content or "http:" in message.content:
            base_url = re.findall(
                r"http[s]?://(?:[a-zA-Z]|[0-9]|[$-_@.&+]|[!*(),]|(?:%[0-9a-fA-F][0-9a-fA-F]))+",
                message.content
            )

            for invite in base_url:
                try:
                    async with self.session.get(invite) as response:
                        invite = str(response.url)
                except aiohttp.ClientConnectorError:
                    continue

                if "discordapp.com/invite/" in invite or "discord.gg/" in invite:
                    if not await Custom.check_our_invite(invite, message.guild):
                        await ctx.send(f"{message.author.mention} You are not allowed to post other Server's invites!")
                        await message.delete()

<<<<<<< HEAD

    @commands.Cog.listener()
    async def on_error(self, event, *args, **kwargs):
=======
    @Cog.listener()
    async def on_error(self, event: str, *args, **kwargs) -> None:
>>>>>>> 71aed952
        error_message = f"```py\n{traceback.format_exc()}\n```"
        if len(error_message) > 2000:
            async with self.session.post("https://www.hastebin.com/documents", data=error_message) as resp:
                error_message = "https://www.hastebin.com/" + (await resp.json())["key"]

        embed = Embed(color=Color.red(), description=error_message, title=event)

        if not self.dev_mode:
            await self.error_hook.send(embed=embed)
        else:
            traceback.print_exc()


def setup(bot: Bot) -> None:
    bot.add_cog(Custom(bot))<|MERGE_RESOLUTION|>--- conflicted
+++ resolved
@@ -1,6 +1,6 @@
 import traceback
 
-from discord import Color, Embed, Message
+from discord import Color, Embed, Message, Guild, Member
 from discord.ext.commands import Bot, Cog
 
 import re
@@ -11,16 +11,12 @@
     def __init__(self, bot: Bot) -> None:
         self.bot = bot
 
-<<<<<<< HEAD
-    def __init__(self, client):
-        self.client = client
-
     @staticmethod
-    def get_link_code(string: str):
+    def get_link_code(string: str) -> str:
         return string.split("/")[-1]
 
     @staticmethod
-    async def check_our_invite(full_link, guild):
+    async def check_our_invite(full_link: str, guild: Guild) -> bool:
         guild_invites = await guild.invites()
         for invite in guild_invites:
             # discord.gg/code resolves to https://discordapp.com/invite/code after using session.get(invite)
@@ -28,29 +24,20 @@
                 return True
         return False
 
-    @commands.Cog.listener()
-    async def on_message(self, message):
-        ctx = message.channel
-        if message.author.id == self.client.user.id:
-=======
     @Cog.listener()
     async def on_message(self, message: Message) -> None:
         # Check that the message is not from bot account
         if message.author.bot:
->>>>>>> 71aed952
             return
 
-        elif not isinstance(message.author, discord.Member):
+        elif not isinstance(message.author, Member):
             return
 
         elif message.author.guild_permissions.administrator:
             return
 
         if "https:" in message.content or "http:" in message.content:
-            base_url = re.findall(
-                r"http[s]?://(?:[a-zA-Z]|[0-9]|[$-_@.&+]|[!*(),]|(?:%[0-9a-fA-F][0-9a-fA-F]))+",
-                message.content
-            )
+            base_url = re.findall(r"http[s]?://(?:[a-zA-Z]|[0-9]|[$-_@.&+]|[!*(),]|(?:%[0-9a-fA-F][0-9a-fA-F]))+", message.content)
 
             for invite in base_url:
                 try:
@@ -61,17 +48,10 @@
 
                 if "discordapp.com/invite/" in invite or "discord.gg/" in invite:
                     if not await Custom.check_our_invite(invite, message.guild):
-                        await ctx.send(f"{message.author.mention} You are not allowed to post other Server's invites!")
-                        await message.delete()
+                        await message.channel.send(f"{message.author.mention} You are not allowed to post other Server's invites!")
 
-<<<<<<< HEAD
-
-    @commands.Cog.listener()
-    async def on_error(self, event, *args, **kwargs):
-=======
     @Cog.listener()
     async def on_error(self, event: str, *args, **kwargs) -> None:
->>>>>>> 71aed952
         error_message = f"```py\n{traceback.format_exc()}\n```"
         if len(error_message) > 2000:
             async with self.session.post("https://www.hastebin.com/documents", data=error_message) as resp:

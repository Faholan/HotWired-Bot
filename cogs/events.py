import traceback

import discord
from discord.ext import commands


from cogs.utils import constants

class Custom(commands.Cog):
<<<<<<< HEAD
  
  def __init__(self, client):
    self.client = client

  @commands.Cog.listener()
  async def on_message(self, message):
    if message.author.id == self.client.user.id:
        return

    if message.content.lower().startswith("help"):
        await message.channel.send(f"Hey! Why don't you run the help command with `{constants.COMMAND_PREFIX}help`")

    await self.client.process_commands(message)

  @commands.Cog.listener()
  async def on_error(self, event, *args, **kwargs):
    error_message = f"```py\n{traceback.format_exc()}\n```"
    if len(error_message) > 2000:
        async with self.session.post('https://www.hastebin.com/documents', data=error_message) as resp:
            error_message = 'https://www.hastebin.com/' + (await resp.json())['key']

    em = discord.Embed(
        color=discord.Color.red(),
        description=error_message,
        title=event
    )

    if not self.dev_mode:
        await self.error_hook.send(embed=em)
    else:
        traceback.print_exc()
=======

    def __init__(self, client):
        self.client = client

    @commands.Cog.listener()
    async def on_message(self, message):
        if message.author.id == self.client.user.id:
            return

        if message.content.lower().startswith("help"):
            await message.channel.send("Hey! Why don't you run the help command with `>>help`")

        await self.client.process_commands(message)

    @commands.Cog.listener()
    async def on_error(self, event, *args, **kwargs):
        error_message = f"```py\n{traceback.format_exc()}\n```"
        if len(error_message) > 2000:
            async with self.session.post('https://www.hastebin.com/documents', data=error_message) as resp:
                error_message = 'https://www.hastebin.com/' + (await resp.json())['key']

        em = discord.Embed(
            color=discord.Color.red(),
            description=error_message,
            title=event
        )

        if not self.dev_mode:
            await self.error_hook.send(embed=em)
        else:
            traceback.print_exc()

>>>>>>> 82622c08

def setup(client):
    client.add_cog(Custom(client))<|MERGE_RESOLUTION|>--- conflicted
+++ resolved
@@ -4,42 +4,7 @@
 from discord.ext import commands
 
 
-from cogs.utils import constants
-
 class Custom(commands.Cog):
-<<<<<<< HEAD
-  
-  def __init__(self, client):
-    self.client = client
-
-  @commands.Cog.listener()
-  async def on_message(self, message):
-    if message.author.id == self.client.user.id:
-        return
-
-    if message.content.lower().startswith("help"):
-        await message.channel.send(f"Hey! Why don't you run the help command with `{constants.COMMAND_PREFIX}help`")
-
-    await self.client.process_commands(message)
-
-  @commands.Cog.listener()
-  async def on_error(self, event, *args, **kwargs):
-    error_message = f"```py\n{traceback.format_exc()}\n```"
-    if len(error_message) > 2000:
-        async with self.session.post('https://www.hastebin.com/documents', data=error_message) as resp:
-            error_message = 'https://www.hastebin.com/' + (await resp.json())['key']
-
-    em = discord.Embed(
-        color=discord.Color.red(),
-        description=error_message,
-        title=event
-    )
-
-    if not self.dev_mode:
-        await self.error_hook.send(embed=em)
-    else:
-        traceback.print_exc()
-=======
 
     def __init__(self, client):
         self.client = client
@@ -72,7 +37,6 @@
         else:
             traceback.print_exc()
 
->>>>>>> 82622c08
 
 def setup(client):
     client.add_cog(Custom(client))
import traceback
import textwrap

<<<<<<< HEAD
from discord import Color, Embed, Message, Guild, Member
from discord.ext.commands import Bot, Cog

import re
import aiohttp
=======
from discord import Color, Embed, Guild, Message
from discord.ext.commands import Bot, Cog

from .utils import constants

PREFIX = constants.COMMAND_PREFIX
>>>>>>> 6e776c3b


class Custom(Cog):
    def __init__(self, bot: Bot) -> None:
        self.bot = bot
        self.dev_mode = constants.DEV_MODE

    @staticmethod
    def get_link_code(string: str) -> str:
        return string.split("/")[-1]

    @staticmethod
    async def check_our_invite(full_link: str, guild: Guild) -> bool:
        guild_invites = await guild.invites()
        for invite in guild_invites:
            # discord.gg/code resolves to https://discordapp.com/invite/code after using session.get(invite)
            if Custom.get_link_code(invite.url) == Custom.get_link_code(full_link):
                return True
        return False

    @Cog.listener()
    async def on_message(self, message: Message) -> None:
        # Check that the message is not from bot account
        if message.author.bot:
            return

<<<<<<< HEAD
        elif not isinstance(message.author, Member):
            return

        elif message.author.guild_permissions.administrator:
            return

        if "https:" in message.content or "http:" in message.content:
            base_url = re.findall(r"http[s]?://(?:[a-zA-Z]|[0-9]|[$-_@.&+]|[!*(),]|(?:%[0-9a-fA-F][0-9a-fA-F]))+", message.content)

            for invite in base_url:
                try:
                    async with self.session.get(invite) as response:
                        invite = str(response.url)
                except aiohttp.ClientConnectorError:
                    continue

                if "discordapp.com/invite/" in invite or "discord.gg/" in invite:
                    if not await Custom.check_our_invite(invite, message.guild):
                        await message.channel.send(f"{message.author.mention} You are not allowed to post other Server's invites!")

=======
>>>>>>> 6e776c3b
    @Cog.listener()
    async def on_error(self, event: str, *args, **kwargs) -> None:
        error_message = f"```py\n{traceback.format_exc()}\n```"
        if len(error_message) > 2000:
            async with self.session.post("https://www.hastebin.com/documents", data=error_message) as resp:
                error_message = "https://www.hastebin.com/" + (await resp.json())["key"]

        embed = Embed(color=Color.red(), description=error_message, title=event)

        if not self.dev_mode:
            await self.error_hook.send(embed=embed)
        else:
            traceback.print_exc()

    @Cog.listener()
    async def on_guild_join(self, guild: Guild) -> None:
        logchannel = self.client.get_channel(constants.log_channel)

        embed = Embed(
            title="Greetings",
            description=(
                f"""
                Thanks for adding HotWired in this server,
                **HotWired** is a multi purpose discord bot that has Moderation commands, Fun commands,
                Music commands and many more!.
                The bot is still in dev so you can expect more commands and features. To get a list of commands ,
                Use **{PREFIX}help**
                """
            ),
            color=0x2F3136,
        )

        embed.add_field(
            name="General information",
            value=textwrap.dedent(
                f"""
                    **► __Bot Id__**: {self.client.user.id}
                    **► __Developer__**: **{constants.creator}**
                    **► __Prefix__**: {PREFIX}
                """
            ),
        )
        embed.add_field(
            name="**Links**",
            value=textwrap.dedent(
                f"""
                    **►** [Support Server]({constants.discord_server})
                    **►** [Invite link]({constants.invite_link})
                """
            ),
        )

        embed.set_thumbnail(url=self.bot.user.avatar_url)
        try:
            await guild.system_channel.send(embed=embed)
        except Exception:
            pass

        await logchannel.send(
            f"The bot has been added to **{guild.name}** , " f"We've reached our **{len(self.client.guilds)}th** server! :champagne_glass: "
        )

    @Cog.listener()
    async def on_guild_remove(self, guild: Guild) -> None:
        logchannel = self.client.get_channel(constants.log_channel)

        await logchannel.send(f"The bot has been removed from **{guild.name}** . It sucks! :sob: :sneezing_face: ")


def setup(bot: Bot) -> None:
    bot.add_cog(Custom(bot))<|MERGE_RESOLUTION|>--- conflicted
+++ resolved
@@ -1,37 +1,33 @@
 import traceback
 import textwrap
 
-<<<<<<< HEAD
 from discord import Color, Embed, Message, Guild, Member
 from discord.ext.commands import Bot, Cog
 
 import re
 import aiohttp
-=======
-from discord import Color, Embed, Guild, Message
-from discord.ext.commands import Bot, Cog
 
 from .utils import constants
 
 PREFIX = constants.COMMAND_PREFIX
->>>>>>> 6e776c3b
 
 
-class Custom(Cog):
+class Events(Cog):
     def __init__(self, bot: Bot) -> None:
         self.bot = bot
         self.dev_mode = constants.DEV_MODE
+        self.session = aiohttp.ClientSession()
 
     @staticmethod
     def get_link_code(string: str) -> str:
         return string.split("/")[-1]
 
     @staticmethod
-    async def check_our_invite(full_link: str, guild: Guild) -> bool:
+    async def is_our_invite(full_link: str, guild: Guild) -> bool:
         guild_invites = await guild.invites()
         for invite in guild_invites:
             # discord.gg/code resolves to https://discordapp.com/invite/code after using session.get(invite)
-            if Custom.get_link_code(invite.url) == Custom.get_link_code(full_link):
+            if Events.get_link_code(invite.url) == Events.get_link_code(full_link):
                 return True
         return False
 
@@ -41,10 +37,11 @@
         if message.author.bot:
             return
 
-<<<<<<< HEAD
+        # DM Check.
         elif not isinstance(message.author, Member):
             return
 
+        # Is an Admin.
         elif message.author.guild_permissions.administrator:
             return
 
@@ -59,11 +56,9 @@
                     continue
 
                 if "discordapp.com/invite/" in invite or "discord.gg/" in invite:
-                    if not await Custom.check_our_invite(invite, message.guild):
+                    if not await Events.is_our_invite(invite, message.guild):
                         await message.channel.send(f"{message.author.mention} You are not allowed to post other Server's invites!")
 
-=======
->>>>>>> 6e776c3b
     @Cog.listener()
     async def on_error(self, event: str, *args, **kwargs) -> None:
         error_message = f"```py\n{traceback.format_exc()}\n```"
@@ -134,4 +129,4 @@
 
 
 def setup(bot: Bot) -> None:
-    bot.add_cog(Custom(bot))+    bot.add_cog(Events(bot))
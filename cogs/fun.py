import random

import discord
from cogs.utils.embedHandler import error_embed, info
from discord.ext import commands


class Fun(commands.Cog):
    def __init__(self, bot):
        self.bot = bot

    @commands.command()
    async def slap(self, ctx, member: discord.Member):
<<<<<<< HEAD
      """
      Slap a User
      """
      if ctx.author == member:
          embed = info(f"{member.mention} slapped him/her self LMAO", ctx.me, "Slap in The Face!")
          img_url = "https://media.giphy.com/media/3XlEk2RxPS1m8/giphy.gif"
      else:
          embed = info(f"{member.mention} got slapped in the face by: {ctx.author.mention}!", ctx.me, "Slap In The Face!")
          img_url = "https://media.giphy.com/media/Ql5voX2wAVUYw/giphy.gif"

      embed.set_image(url=img_url)
      await ctx.send(embed=embed)

    @commands.command()
    async def punch(self, ctx, member: discord.Member):
      """
      Punch a User
      """
      img_links = [
        'https://media.giphy.com/media/13HXKG2HGN8aPK/giphy.gif',
        'https://media.giphy.com/media/dAknWZ0gEXL4A/giphy.gif'
      ]
      if ctx.author == member:
          embed = info(f"{member.mention} punched him/her self LMAO", ctx.me, "Punch in The Face!")
          img_url = random.choice(img_links)
      else:
          embed = info(f"{member.mention} got punched in the face by: {ctx.author.mention}!", ctx.me, "Punch In The Face!")
          img_url = random.choice(img_links)

      embed.set_image(url=img_url)
      await ctx.send(embed=embed)
=======
        """Slap a User."""
        if ctx.author == member:
            embed = info(f"{member.mention} slapped him/her self LMAO", ctx.me, "Slap in The Face!")
            img_url = "https://media.giphy.com/media/3XlEk2RxPS1m8/giphy.gif"
        else:
            embed = info(f"{member.mention} got slapped in the face by: {ctx.author.mention}!", ctx.me, "Slap In The Face!")
            img_url = "https://media.giphy.com/media/Ql5voX2wAVUYw/giphy.gif"
        embed.set_image(url=img_url)
        await ctx.send(embed=embed)

    @commands.command()
    async def punch(self, ctx, member: discord.Member):
        """Punch a User."""
        img_links = [
            'https://media.giphy.com/media/13HXKG2HGN8aPK/giphy.gif',
            'https://media.giphy.com/media/dAknWZ0gEXL4A/giphy.gif'
        ]
        if ctx.author == member:
            embed = info(f"{member.mention} punched him/her self LMAO", ctx.me, "Punch in The Face!")
            img_url = random.choice(img_links)
        else:
            embed = info(f"{member.mention} got punched in the face by: {ctx.author.mention}!", ctx.me, "Punch In The Face!")
            img_url = random.choice(img_links)
        embed.set_image(url=img_url)
        await ctx.send(embed=embed)
>>>>>>> 82622c08

    @commands.command()
    async def shoot(self, ctx, member: discord.Member):
        """Shoot a User."""
        embed = info(f"{member.mention} shot by {ctx.author.mention}  :gun: :boom:", ctx.me, "Boom! Bam! He's Dead!")
        embed.set_image(url="https://media.giphy.com/media/xT9IguC6bxYHsGIRb2/giphy.gif")
        await ctx.send(embed=embed)

    @commands.command(aliases=["table", "flip"])
    async def throw(self, ctx):
        """Throw the table."""
        embed = info(f"{ctx.author.mention} :boom:", ctx.me, "Table Throw!")
        embed.set_image(url="https://media.giphy.com/media/pzFB1KY4wob0jpbuPa/giphy.gif")
        await ctx.send(embed=embed)

    @commands.command(aliases=['cookies', 'cook'])
    @commands.cooldown(1, 30, commands.BucketType.user)
    async def cookie(self, ctx, member: discord.Member = None):
        """Give a User a cookie."""
        if member is None:
            member = ctx.author

        num = random.randint(1, 4)

<<<<<<< HEAD
      if num == 1:
        if ctx.author == member:
          embed = info(f"You're a Lucky Guy! {member.mention} You got a **Huge Cookie**!\n**You got +10 points!**", ctx.me, "Cookie Giver!")
          img_url = "https://media.giphy.com/media/7GYHmjk6vlqY8/giphy.gif"
          embed.set_image(url=img_url)

          await ctx.send(embed=embed)

        else:
          embed = info(f"{member.mention} is a Lucky Guy! You got a **Huge Cookie**! from {ctx.author.mention}\n**You got +10 points!**", ctx.me, "Cookie Giver!")
          img_url = "https://media.giphy.com/media/7GYHmjk6vlqY8/giphy.gif"
          embed.set_image(url=img_url)

          await ctx.send(embed=embed)
      else:
        if ctx.author == member:
          embed = info(f"You got a Cookie! {member.mention} ➡ :cookie: :cookie: :cookie: \n**You got +{num} points!**", ctx.me, "Cookie Giver!")

          await ctx.send(embed=embed)
        else :
          embed = info(f"{member.mention} got a cookie from {ctx.author.mention}➡ :cookie: :cookie: :cookie: \n**You got +{num} points!**", ctx.me, "Cookie Giver!")

          await ctx.send(embed=embed)

    @cookie.error
    async def cookie_error(self, ctx, error):
      if isinstance(error, commands.BadArgument):
        embed = error_embed("You Can get a Cookie Every **2 Hours Once**", "❌ERROR")

        await ctx.send(embed=embed)

# TODO: kiss, hug, pat => commands to be added cuddle hug insult kiss lick nom pat poke slap stare highfive bite greet
# punch handholding tickle kill hold pats wave boop
=======
        if num == 1:
            if ctx.author == member:
                embed = info(f"You're a Lucky Guy! {member.mention} You got a **Huge Cookie**!\n**You got +10 points!**", ctx.me, "Cookie Giver!")
                img_url = "https://media.giphy.com/media/7GYHmjk6vlqY8/giphy.gif"
                embed.set_image(url=img_url)
                await ctx.send(embed=embed)
            else:
                embed = info(f"{member.mention} is a Lucky Guy! You got a **Huge Cookie**! from {ctx.author.mention}\n"
                             "**You got +10 points!**", ctx.me, "Cookie Giver!")
                img_url = "https://media.giphy.com/media/7GYHmjk6vlqY8/giphy.gif"
                embed.set_image(url=img_url)
                await ctx.send(embed=embed)
        else:
            if ctx.author == member:
                embed = info(f"You got a Cookie! {member.mention} ➡ :cookie: :cookie: :cookie: \n**You got +{num} points!**", ctx.me, "Cookie Giver!")
                await ctx.send(embed=embed)
            else:
                embed = info(f"{member.mention} got a cookie from {ctx.author.mention}➡ :cookie: :cookie: :cookie: \n**You got +{num} points!**",
                             ctx.me, "Cookie Giver!")
                await ctx.send(embed=embed)

    @cookie.error
    async def cookie_error(self, ctx, error):
        if isinstance(error, commands.BadArgument):
            embed = error_embed("You Can get a Cookie Every **2 Hours Once**", "❌ERROR")
            await ctx.send(embed=embed)
# TODO: kiss, hug, pat => commands to be added
# cuddle hug insult kiss lick nom pat poke slap stare highfive bite greet punch handholding tickle kill hold pats wave boop
>>>>>>> 82622c08


def setup(bot):
    bot.add_cog(Fun(bot))<|MERGE_RESOLUTION|>--- conflicted
+++ resolved
@@ -11,39 +11,6 @@
 
     @commands.command()
     async def slap(self, ctx, member: discord.Member):
-<<<<<<< HEAD
-      """
-      Slap a User
-      """
-      if ctx.author == member:
-          embed = info(f"{member.mention} slapped him/her self LMAO", ctx.me, "Slap in The Face!")
-          img_url = "https://media.giphy.com/media/3XlEk2RxPS1m8/giphy.gif"
-      else:
-          embed = info(f"{member.mention} got slapped in the face by: {ctx.author.mention}!", ctx.me, "Slap In The Face!")
-          img_url = "https://media.giphy.com/media/Ql5voX2wAVUYw/giphy.gif"
-
-      embed.set_image(url=img_url)
-      await ctx.send(embed=embed)
-
-    @commands.command()
-    async def punch(self, ctx, member: discord.Member):
-      """
-      Punch a User
-      """
-      img_links = [
-        'https://media.giphy.com/media/13HXKG2HGN8aPK/giphy.gif',
-        'https://media.giphy.com/media/dAknWZ0gEXL4A/giphy.gif'
-      ]
-      if ctx.author == member:
-          embed = info(f"{member.mention} punched him/her self LMAO", ctx.me, "Punch in The Face!")
-          img_url = random.choice(img_links)
-      else:
-          embed = info(f"{member.mention} got punched in the face by: {ctx.author.mention}!", ctx.me, "Punch In The Face!")
-          img_url = random.choice(img_links)
-
-      embed.set_image(url=img_url)
-      await ctx.send(embed=embed)
-=======
         """Slap a User."""
         if ctx.author == member:
             embed = info(f"{member.mention} slapped him/her self LMAO", ctx.me, "Slap in The Face!")
@@ -69,7 +36,6 @@
             img_url = random.choice(img_links)
         embed.set_image(url=img_url)
         await ctx.send(embed=embed)
->>>>>>> 82622c08
 
     @commands.command()
     async def shoot(self, ctx, member: discord.Member):
@@ -94,41 +60,6 @@
 
         num = random.randint(1, 4)
 
-<<<<<<< HEAD
-      if num == 1:
-        if ctx.author == member:
-          embed = info(f"You're a Lucky Guy! {member.mention} You got a **Huge Cookie**!\n**You got +10 points!**", ctx.me, "Cookie Giver!")
-          img_url = "https://media.giphy.com/media/7GYHmjk6vlqY8/giphy.gif"
-          embed.set_image(url=img_url)
-
-          await ctx.send(embed=embed)
-
-        else:
-          embed = info(f"{member.mention} is a Lucky Guy! You got a **Huge Cookie**! from {ctx.author.mention}\n**You got +10 points!**", ctx.me, "Cookie Giver!")
-          img_url = "https://media.giphy.com/media/7GYHmjk6vlqY8/giphy.gif"
-          embed.set_image(url=img_url)
-
-          await ctx.send(embed=embed)
-      else:
-        if ctx.author == member:
-          embed = info(f"You got a Cookie! {member.mention} ➡ :cookie: :cookie: :cookie: \n**You got +{num} points!**", ctx.me, "Cookie Giver!")
-
-          await ctx.send(embed=embed)
-        else :
-          embed = info(f"{member.mention} got a cookie from {ctx.author.mention}➡ :cookie: :cookie: :cookie: \n**You got +{num} points!**", ctx.me, "Cookie Giver!")
-
-          await ctx.send(embed=embed)
-
-    @cookie.error
-    async def cookie_error(self, ctx, error):
-      if isinstance(error, commands.BadArgument):
-        embed = error_embed("You Can get a Cookie Every **2 Hours Once**", "❌ERROR")
-
-        await ctx.send(embed=embed)
-
-# TODO: kiss, hug, pat => commands to be added cuddle hug insult kiss lick nom pat poke slap stare highfive bite greet
-# punch handholding tickle kill hold pats wave boop
-=======
         if num == 1:
             if ctx.author == member:
                 embed = info(f"You're a Lucky Guy! {member.mention} You got a **Huge Cookie**!\n**You got +10 points!**", ctx.me, "Cookie Giver!")
@@ -157,7 +88,6 @@
             await ctx.send(embed=embed)
 # TODO: kiss, hug, pat => commands to be added
 # cuddle hug insult kiss lick nom pat poke slap stare highfive bite greet punch handholding tickle kill hold pats wave boop
->>>>>>> 82622c08
 
 
 def setup(bot):

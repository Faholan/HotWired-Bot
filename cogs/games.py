--- conflicted
+++ resolved
@@ -7,20 +7,6 @@
 
     def __init__(self, client):
         self.client = client
-<<<<<<< HEAD
-
-    #Commands
-    @commands.command()
-    async def roll(self, ctx, min_limit=1, max_limit=10):
-        """
-        Roll a random number
-        """
-        if max_limit - min_limit > 2:
-            number = random.randint(min_limit, max_limit)
-            await ctx.send('The random number is ' + str(number))
-        else:
-            await ctx.send('Please specify numbers with difference of **at least 2**')
-=======
 
     # Commands
     @commands.command()
@@ -69,56 +55,9 @@
             answer = random.choice(yes_responses)
         else:
             answer = random.choice(responses)
->>>>>>> 82622c08
 
         await ctx.send(f'Question : {question}\nAnswer : {answer}')
 
-<<<<<<< HEAD
-    @commands.command(aliases=['8ball'])
-    async def ball8(self, ctx, *, question):
-        """
-        Play 8ball
-        """
-        yes_responses = [
-            "Yes - definitely.",
-            "You may rely on it.",
-            "As I see it, yes.",
-            "Most likely.",
-            "Outlook good.",
-            "Yes.",
-            "Signs point to yes."
-        ]
-        responses = [
-            "It is certain.",
-            "It is decidedly so.",
-            "Without a doubt.",
-            "Reply hazy, try again.",
-            "Ask again later.",
-            "Better not tell you now.",
-            "Cannot predict now.",
-            "Concentrate and ask again.",
-            "Don't count on it.",
-            "My reply is no.",
-            "My sources say no.",
-            "Outlook not so good.",
-            "Very doubtful."
-        ]
-
-        def is_lucky():
-            no = random.randint(1, 3)
-            if no == 1:
-                return True
-
-        if is_lucky():
-            answer = random.choice(yes_responses)
-        else:
-            answer = random.choice(responses)
-
-        await ctx.send(f'Question : {question}\nAnswer : {answer}')
 
 def setup(client):
-    client.add_cog(Games(client))
-=======
-def setup(client):
-    client.add_cog(Games(client))
->>>>>>> 82622c08
+    client.add_cog(Games(client))
import random
from assets.words import word_list

<<<<<<< HEAD
import discord
from discord.ext import commands
=======
from discord import Color, Embed
from discord.ext.commands import Bot, Cog, Context, command
>>>>>>> 2b23f8eb

POSITIVE_BALL8_RESPONSES = [
    "Yes - definitely.",
    "You may rely on it.",
    "As I see it, yes.",
    "Most likely.",
    "Outlook good.",
    "Yes.",
    "Signs point to yes.",
    "It is certain.",
    "It is decidedly so.",
    "Without a doubt.",
]
NEGATIVE_BALL8_RESPONSES = [
    "Don't count on it.",
    "My reply is no.",
    "My sources say no.",
    "Outlook not so good.",
    "Very doubtful.",
]
UNSURE_BALL8_RESPONSES = [
    "Reply hazy, try again.",
    "Ask again later.",
    "Better not tell you now.",
    "Cannot predict now.",
    "Concentrate and ask again.",
]


class Games(Cog):
    def __init__(self, bot: Bot) -> None:
        self.bot = bot

    @command()
    async def roll(self, ctx: Context, min_limit: int = 1, max_limit: int = 10) -> None:
        """Roll a random number."""
        if max_limit - min_limit > 2:
            number = random.randint(min_limit, max_limit)
            embed = Embed(title="Random Roll", color=Color.blue(), description=f"The random number is: {number}",)
            await ctx.send(embed=embed)
        else:
            embed = Embed(title="Random Roll", color=Color.red(), description="Please specify numbers with difference of **at least 2**",)
            await ctx.send(embed=embed)

    @command(aliases=["8ball"])
    async def ball8(self, ctx: Context, *, question: str) -> None:
        """Play 8ball."""
        reply_type = random.randint(1, 3)

        if reply_type == 1:
            answer = random.choice(POSITIVE_BALL8_RESPONSES)
        elif reply_type == 2:
            answer = random.choice(NEGATIVE_BALL8_RESPONSES)
        elif reply_type == 3:
            answer = random.choice(UNSURE_BALL8_RESPONSES)

        embed = Embed(title="Magic 8-ball", color=Color.blurple(),)
        embed.add_field(name="Question", value=question)
        embed.add_field(name="Answer", value=answer)

    @commands.command()
    async def hangman(self, ctx):
        def display_hangman(tries):
            stages = [  # final state: head, torso, both arms, and both legs
                """
                   --------
                   |      |
                   |      O
                   |     \\|/
                   |      |
                   |     / \\
                   -
                """,
                # head, torso, both arms, and one leg
                """
                   --------
                   |      |
                   |      O
                   |     \\|/
                   |      |
                   |     / 
                   -
                """,
                # head, torso, and both arms
                """
                   --------
                   |      |
                   |      O
                   |     \\|/
                   |      |
                   |      
                   -
                """,
                # head, torso, and one arm
                """
                   --------
                   |      |
                   |      O
                   |     \\|
                   |      |
                   |     
                   -
                """,
                # head and torso
                """
                   --------
                   |      |
                   |      O
                   |      |
                   |      |
                   |     
                   -
                """,
                # head
                """
                   --------
                   |      |
                   |      O
                   |    
                   |      
                   |     
                   -
                """,
                # initial empty state
                """
                   --------
                   |      |
                   |      
                   |    
                   |      
                   |     
                   -
                """
            ]
            return stages[tries]

        def check(m):
            return m.author == ctx.author and m.channel == ctx.channel

        word = random.choice(word_list).upper()
        word_completion = "_" * len(word)
        guessed = False
        guessed_letters = []
        guessed_words = []
        tries = 6

        await ctx.send("Let's play Hangman!")
        await ctx.send(display_hangman(tries))
        await ctx.send(word_completion)
        await ctx.send("\n")

        while not guessed and tries > 0:
            await ctx.send("Please guess a letter or word: ")
            input = await self.client.wait_for('message', check=check)
            guess = input.upper()
            if len(guess) == 1 and guess.isalpha():
                if guess in guessed_letters:
                    await ctx.send(f"You already guessed the letter {guess}")
                elif guess not in word:
                    await ctx.send(f"{guess} is not in the word.")
                    tries -= 1
                    guessed_letters.append(guess)
                else:
                    await ctx.send(f"Good job, {guess} is in the word!")
                    guessed_letters.append(guess)
                    word_as_list = list(word_completion)
                    indices = [i for i, letter in enumerate(word) if letter == guess]

                    for index in indices:
                        word_as_list[index] = guess
                    word_completion = "".join(word_as_list)
                    if "_" not in word_completion:
                        guessed = True
            elif len(guess) == len(word) and guess.isalpha():
                if guess in guessed_words:
                    await ctx.send(f"You already guessed the word {guess}")
                elif guess != word:
                    await ctx.send(f"{guess} is not the word.")
                    tries -= 1
                    guessed_words.append(guess)
                else:
                    guessed = True
                    word_completion = word
            else:
                await ctx.send("Not a valid guess.")
            await ctx.send(display_hangman(tries))
            await ctx.send(word_completion)
            await ctx.send("\n")
        if guessed:
            await ctx.send("Congrats, you guessed the word! You win!")
        else:
            await ctx.send(f"Sorry, you ran out of tries. The word was {word}. Maybe next time!")


def setup(bot: Bot) -> None:
    bot.add_cog(Games(bot))<|MERGE_RESOLUTION|>--- conflicted
+++ resolved
@@ -1,13 +1,8 @@
 import random
 from assets.words import word_list
 
-<<<<<<< HEAD
-import discord
-from discord.ext import commands
-=======
-from discord import Color, Embed
+from discord import Color, Embed, Message
 from discord.ext.commands import Bot, Cog, Context, command
->>>>>>> 2b23f8eb
 
 POSITIVE_BALL8_RESPONSES = [
     "Yes - definitely.",
@@ -46,15 +41,16 @@
         """Roll a random number."""
         if max_limit - min_limit > 2:
             number = random.randint(min_limit, max_limit)
-            embed = Embed(title="Random Roll", color=Color.blue(), description=f"The random number is: {number}",)
+            embed = Embed(title="Random Roll", color=Color.blurple(), description=f"The random number is: {number}")
             await ctx.send(embed=embed)
         else:
-            embed = Embed(title="Random Roll", color=Color.red(), description="Please specify numbers with difference of **at least 2**",)
+            embed = Embed(title="Random Roll", color=Color.red(), description="Please specify numbers with difference of **at least 2**")
             await ctx.send(embed=embed)
 
     @command(aliases=["8ball"])
     async def ball8(self, ctx: Context, *, question: str) -> None:
         """Play 8ball."""
+        answer = ""
         reply_type = random.randint(1, 3)
 
         if reply_type == 1:
@@ -64,51 +60,51 @@
         elif reply_type == 3:
             answer = random.choice(UNSURE_BALL8_RESPONSES)
 
-        embed = Embed(title="Magic 8-ball", color=Color.blurple(),)
+        embed = Embed(title="Magic 8-ball", color=Color.blurple())
         embed.add_field(name="Question", value=question)
         embed.add_field(name="Answer", value=answer)
 
-    @commands.command()
-    async def hangman(self, ctx):
-        def display_hangman(tries):
+    @command()
+    async def hangman(self, ctx: Context) -> None:
+        def display_hangman(tries: int) -> str:
             stages = [  # final state: head, torso, both arms, and both legs
-                """
-                   --------
-                   |      |
-                   |      O
-                   |     \\|/
-                   |      |
-                   |     / \\
+                r"""
+                   --------
+                   |      |
+                   |      O
+                   |     \|/
+                   |      |
+                   |     / \
                    -
                 """,
                 # head, torso, both arms, and one leg
-                """
-                   --------
-                   |      |
-                   |      O
-                   |     \\|/
-                   |      |
-                   |     / 
+                r"""
+                   --------
+                   |      |
+                   |      O
+                   |     \|/
+                   |      |
+                   |     /
                    -
                 """,
                 # head, torso, and both arms
-                """
-                   --------
-                   |      |
-                   |      O
-                   |     \\|/
-                   |      |
-                   |      
+                r"""
+                   --------
+                   |      |
+                   |      O
+                   |     \|/
+                   |      |
+                   |
                    -
                 """,
                 # head, torso, and one arm
-                """
-                   --------
-                   |      |
-                   |      O
-                   |     \\|
-                   |      |
-                   |     
+                r"""
+                   --------
+                   |      |
+                   |      O
+                   |     \|
+                   |      |
+                   |
                    -
                 """,
                 # head and torso
@@ -118,7 +114,7 @@
                    |      O
                    |      |
                    |      |
-                   |     
+                   |
                    -
                 """,
                 # head
@@ -126,26 +122,26 @@
                    --------
                    |      |
                    |      O
-                   |    
-                   |      
-                   |     
+                   |
+                   |
+                   |
                    -
                 """,
                 # initial empty state
                 """
                    --------
                    |      |
-                   |      
-                   |    
-                   |      
-                   |     
-                   -
-                """
+                   |
+                   |
+                   |
+                   |
+                   -
+                """,
             ]
             return stages[tries]
 
-        def check(m):
-            return m.author == ctx.author and m.channel == ctx.channel
+        def check(message: Message) -> bool:
+            return message.author == ctx.author and message.channel == ctx.channel
 
         word = random.choice(word_list).upper()
         word_completion = "_" * len(word)
@@ -154,24 +150,26 @@
         guessed_words = []
         tries = 6
 
-        await ctx.send("Let's play Hangman!")
-        await ctx.send(display_hangman(tries))
-        await ctx.send(word_completion)
+        await ctx.send(embed=Embed(title="Let's play Hangman!", color=Color.dark_magenta()))
+        await ctx.send(embed=Embed(title="Hangman Status", description=display_hangman(tries), color=Color.dark_magenta()))
+        await ctx.send(embed=Embed(title="Word Completion", description=word_completion, color=Color.dark_magenta()))
         await ctx.send("\n")
 
         while not guessed and tries > 0:
             await ctx.send("Please guess a letter or word: ")
-            input = await self.client.wait_for('message', check=check)
+            input = await self.bot.wait_for("message", check=check)
             guess = input.upper()
+
             if len(guess) == 1 and guess.isalpha():
                 if guess in guessed_letters:
-                    await ctx.send(f"You already guessed the letter {guess}")
+                    await ctx.send(embed=Embed(description=f"You already guessed the letter {guess}", color=Color.blurple()))
                 elif guess not in word:
-                    await ctx.send(f"{guess} is not in the word.")
+                    await ctx.send()
+                    await ctx.send(embed=Embed(description=f"{guess} is not in the word.", color=Color.blurple()))
                     tries -= 1
                     guessed_letters.append(guess)
                 else:
-                    await ctx.send(f"Good job, {guess} is in the word!")
+                    await ctx.send(embed=Embed(description=f"Good job, {guess} is in the word!", color=Color.blurple()))
                     guessed_letters.append(guess)
                     word_as_list = list(word_completion)
                     indices = [i for i, letter in enumerate(word) if letter == guess]
@@ -181,25 +179,31 @@
                     word_completion = "".join(word_as_list)
                     if "_" not in word_completion:
                         guessed = True
+
             elif len(guess) == len(word) and guess.isalpha():
                 if guess in guessed_words:
-                    await ctx.send(f"You already guessed the word {guess}")
+                    await ctx.send(embed=Embed(description=f"You already guessed the word {guess}", color=Color.blurple()))
                 elif guess != word:
-                    await ctx.send(f"{guess} is not the word.")
+                    await ctx.send(embed=Embed(description=f"{guess} is not the word.", color=Color.blurple()))
                     tries -= 1
                     guessed_words.append(guess)
                 else:
                     guessed = True
                     word_completion = word
             else:
-                await ctx.send("Not a valid guess.")
-            await ctx.send(display_hangman(tries))
-            await ctx.send(word_completion)
+                await ctx.send(embed=Embed(description="Not a valid guess.", color=Color.blurple()))
+
+            await ctx.send(embed=Embed(title="Hangman Status", description=display_hangman(tries), color=Color.dark_magenta()))
+            await ctx.send(embed=Embed(title="Word Completion", description=word_completion, color=Color.dark_magenta()))
             await ctx.send("\n")
+
         if guessed:
-            await ctx.send("Congrats, you guessed the word! You win!")
+            await ctx.send(embed=Embed(description="Congrats, you guessed the word! You win! :partying_face: ", color=Color.dark_green()))
         else:
-            await ctx.send(f"Sorry, you ran out of tries. The word was {word}. Maybe next time!")
+            await ctx.send()
+            await ctx.send(
+                embed=Embed(description=f"Sorry, you ran out of tries. The word was {word}. Maybe next time! :frowning: ", color=Color.red())
+            )
 
 
 def setup(bot: Bot) -> None:

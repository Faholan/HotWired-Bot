import asyncio

import discord
from cogs.utils.embedHandler import failure, info, success
from discord.ext import commands


class Moderation(commands.Cog):

    def __init__(self, client):
        self.client = client

    @commands.command()
    @commands.bot_has_permissions(kick_members=True)
    @commands.has_permissions(kick_members=True)
    async def kick(self, ctx, member: discord.Member, *, reason="No specific reason"):
<<<<<<< HEAD
        """
        Kick a User
        """
=======
        """Kick a User."""
>>>>>>> 82622c08
        embed1 = discord.Embed(title="Infraction information", color=discord.Color.red())
        embed1.add_field(name="Type", value="Kick")
        embed1.add_field(name="Reason", value=reason)
        embed1.set_thumbnail(url=member.avatar_url)
        embed1.set_author(name=member.name, url=member.avatar_url)
        embed1.set_footer(text=member.guild.name, icon_url=member.guild.icon_url)

<<<<<<< HEAD

=======
>>>>>>> 82622c08
        await ctx.send(embed=embed1)
        await member.send(embed=embed1)
        await member.kick(reason=reason)

    @commands.command()
    @commands.bot_has_permissions(ban_members=True)
    @commands.has_permissions(ban_members=True)
    async def ban(self, ctx, member: discord.Member, *, reason="No Reason Stated."):
<<<<<<< HEAD
        """
        ban a User
        """
=======
        """Ban a User."""
>>>>>>> 82622c08

        embed1 = discord.Embed(title="Infraction information", color=discord.Color.red())
        embed1.add_field(name="Type", value="Ban")
        embed1.add_field(name="Reason", value=reason)
        embed1.set_thumbnail(url=member.avatar_url)
        embed1.set_author(name=member.name, url=member.avatar_url)
        embed1.set_footer(text=member.guild.name, icon_url=member.guild.icon_url)
<<<<<<< HEAD

        await ctx.send(embed=embed1)
        await member.send(embed=embed1)
        await member.ban(reason=reason)
=======
>>>>>>> 82622c08

        await ctx.send(embed=embed1)
        await member.send(embed=embed1)
        await member.ban(reason=reason)

    @commands.command()
    @commands.bot_has_permissions(ban_members=True)
    @commands.has_permissions(ban_members=True)
    async def unban(ctx, *, member):
<<<<<<< HEAD
        """
        Unban a User
        """
=======
        """Unban a User."""
>>>>>>> 82622c08
        banned_users = await ctx.guild.bans()
        member_name, member_discriminator = member.split('#')

        for ban_entry in banned_users:
            user = ban_entry.user

            if(user.name, user.discriminator) == (member_name, member_discriminator):
                await ctx.guild.unban(user)
                await ctx.send(f'Unbanned **{user.name}#{user.discriminator}**')
                return

    @commands.command()
    @commands.bot_has_permissions(manage_messages=True)
    @commands.has_permissions(manage_messages=True)
<<<<<<< HEAD
    async def clear(self, ctx, amount : int):
        """
        Clear specified number of messages
        """

        if amount is not None:
            await ctx.channel.purge(limit=amount+1)
            await ctx.send('**Messages cleared** ' + ctx.message.author.mention)
            await asyncio.sleep(2.5)
            await ctx.channel.purge(limit=1)
        else:
            await ctx.send('please specify the number of messages to clear')
=======
    async def clear(self, ctx, amount: int):
        """Clear specified number of messages."""
>>>>>>> 82622c08

        if amount is not None:
            await ctx.channel.purge(limit=amount+1)
            await ctx.send('**Messages cleared** ' + ctx.message.author.mention)
            await asyncio.sleep(2.5)
            await ctx.channel.purge(limit=1)
        else:
            await ctx.send('please specify the number of messages to clear')

    @commands.command()
    @commands.bot_has_permissions(manage_roles=True)
    @commands.has_permissions(manage_roles=True, manage_messages=True)
    async def promote(self, ctx, member: discord.Member, role: discord.Role):
        """Promote member to role."""
        if role >= ctx.author.top_role:
            await ctx.send(embed=failure("Role needs to be below you in hierarchy."))
            return
        elif role in member.roles:
            await ctx.send(embed=failure(f"{member.mention} already has role {role.mention}!"))
            return

        await member.add_roles(role)

        await ctx.send(embed=success(f"{member.mention} is promoted to {role.mention}", ctx.me), delete_after=5)

        dm_embed = info(
            (
                f"You are now promoted to role **{role.name}** in our community.\n"
                f"`'With great power comes great responsibility'`\n"
                f"Be active and keep the community safe."
            ),
            ctx.me,
            "Congratulations!"
        )

        dm_embed.set_footer(text="Promotion Command.")
        await member.send(embed=dm_embed)


def setup(bot):
    bot.add_cog(Moderation(bot))<|MERGE_RESOLUTION|>--- conflicted
+++ resolved
@@ -14,13 +14,7 @@
     @commands.bot_has_permissions(kick_members=True)
     @commands.has_permissions(kick_members=True)
     async def kick(self, ctx, member: discord.Member, *, reason="No specific reason"):
-<<<<<<< HEAD
-        """
-        Kick a User
-        """
-=======
         """Kick a User."""
->>>>>>> 82622c08
         embed1 = discord.Embed(title="Infraction information", color=discord.Color.red())
         embed1.add_field(name="Type", value="Kick")
         embed1.add_field(name="Reason", value=reason)
@@ -28,10 +22,6 @@
         embed1.set_author(name=member.name, url=member.avatar_url)
         embed1.set_footer(text=member.guild.name, icon_url=member.guild.icon_url)
 
-<<<<<<< HEAD
-
-=======
->>>>>>> 82622c08
         await ctx.send(embed=embed1)
         await member.send(embed=embed1)
         await member.kick(reason=reason)
@@ -40,13 +30,7 @@
     @commands.bot_has_permissions(ban_members=True)
     @commands.has_permissions(ban_members=True)
     async def ban(self, ctx, member: discord.Member, *, reason="No Reason Stated."):
-<<<<<<< HEAD
-        """
-        ban a User
-        """
-=======
         """Ban a User."""
->>>>>>> 82622c08
 
         embed1 = discord.Embed(title="Infraction information", color=discord.Color.red())
         embed1.add_field(name="Type", value="Ban")
@@ -54,13 +38,6 @@
         embed1.set_thumbnail(url=member.avatar_url)
         embed1.set_author(name=member.name, url=member.avatar_url)
         embed1.set_footer(text=member.guild.name, icon_url=member.guild.icon_url)
-<<<<<<< HEAD
-
-        await ctx.send(embed=embed1)
-        await member.send(embed=embed1)
-        await member.ban(reason=reason)
-=======
->>>>>>> 82622c08
 
         await ctx.send(embed=embed1)
         await member.send(embed=embed1)
@@ -70,13 +47,7 @@
     @commands.bot_has_permissions(ban_members=True)
     @commands.has_permissions(ban_members=True)
     async def unban(ctx, *, member):
-<<<<<<< HEAD
-        """
-        Unban a User
-        """
-=======
         """Unban a User."""
->>>>>>> 82622c08
         banned_users = await ctx.guild.bans()
         member_name, member_discriminator = member.split('#')
 
@@ -91,23 +62,8 @@
     @commands.command()
     @commands.bot_has_permissions(manage_messages=True)
     @commands.has_permissions(manage_messages=True)
-<<<<<<< HEAD
-    async def clear(self, ctx, amount : int):
-        """
-        Clear specified number of messages
-        """
-
-        if amount is not None:
-            await ctx.channel.purge(limit=amount+1)
-            await ctx.send('**Messages cleared** ' + ctx.message.author.mention)
-            await asyncio.sleep(2.5)
-            await ctx.channel.purge(limit=1)
-        else:
-            await ctx.send('please specify the number of messages to clear')
-=======
     async def clear(self, ctx, amount: int):
         """Clear specified number of messages."""
->>>>>>> 82622c08
 
         if amount is not None:
             await ctx.channel.purge(limit=amount+1)

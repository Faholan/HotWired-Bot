--- conflicted
+++ resolved
@@ -4,10 +4,6 @@
 
 DEV_MODE = True
 
-<<<<<<< HEAD
-log_channel = 704197974577643550
-owner_ids = [688275913535914014, 306876636526280705]  # here too.
-=======
 log_channel = 727555822183252010
 contact_channel = 727555857776246804
 support_channel = 727555808820461638
@@ -18,7 +14,6 @@
 
 
 owner_ids = [688275913535914014, 306876636526280705]
->>>>>>> 472f6e20
 creator = "The-Codin-Hole team"
 devs = [688275913535914014, 306876636526280705]  # add faholan's id.
 

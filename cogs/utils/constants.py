--- conflicted
+++ resolved
@@ -2,14 +2,10 @@
 
 from discord import Color
 
-<<<<<<< HEAD
-owner_id = 688275913535914014
-=======
 DEV_MODE = True
 
 log_channel = 704197974577643550
 owner_ids = [688275913535914014, 306876636526280705]
->>>>>>> 6e776c3b
 creator = "The-Codin-Hole team"
 devs = [710400991761137666, 688275913535914014, 306876636526280705]
 

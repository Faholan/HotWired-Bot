import asyncio
import os
from itertools import cycle

import discord
from discord.ext import commands
from discord.ext.commands import Bot

from cogs.utils import constants

TOKEN = os.getenv("BOT_TOKEN")
PREFIX = constants.COMMAND_PREFIX

client = commands.Bot(commands.when_mentioned_or(PREFIX), case_insensitivity=True, owner_id=688275913535914014)

status = [
    "😁Working At The Codin' Hole! Join me at https://discord.gg/aYF76yY",
    "▶Check out My Creator's Youtube channel : https://www.youtube.com/channel/UC3S4lcSvaSIiT3uSRSi7uCQ/",
    f"Ping me using {PREFIX}help",
    "Ready To Work and Get Worked! My Github 🔆 https://github.com/janaSunrise",
]


async def change_status() -> None:
    await client.wait_until_ready()
    msgs = cycle(status)

    while not client.is_closed():
        current_status = next(msgs)
        await client.change_presence(activity=discord.Game(name=current_status))
        await asyncio.sleep(10800)


@client.event
async def on_ready() -> None:
    print("Bot is Ready.")
    print(f"Logged in as: {client.user.name} : {client.user.id}")


# @client.event
# async def on_command_error(ctx, error):
#   if isinstance(error, commands.MissingRequiredArgument):
#     embed = error_embed(f"Please pass in All Required Arguments. for more help on that command,use__ **{PREFIX}help {ctx.command.name}**", "❌ERROR")
#     await ctx.send(embed=embed)

#   if isinstance(error, commands.CommandNotFound):
#     pass

#   if isinstance(error, commands.MissingPermissions):
#     embed = error_embed("You don't have Enough permissions to Execute this command!", "❌ERROR")
#     await ctx.send(embed=embed)

#   if isinstance(error, commands.BotMissingPermissions):
#    embed = error_embed(
#         "The Bot does not have Enough permissions to Execute this command! Please Give the required permissions", "❌ERROR"
#    )
#    await ctx.send(embed=embed)


def setup_bot(bot: Bot) -> None:
    bot.load_extension("cogs.codesandbox")
    # bot.load_extension("cogs.coding")
    bot.load_extension("cogs.commands")
    bot.load_extension("cogs.converters")
    bot.load_extension("cogs.common")
    bot.load_extension("cogs.emotes")
    bot.load_extension("cogs.events")
    bot.load_extension("cogs.fun")
    bot.load_extension("cogs.games")
    bot.load_extension("cogs.infog")
    bot.load_extension("cogs.moderation")
    bot.load_extension("cogs.search")
    bot.load_extension("cogs.study")
    bot.load_extension("cogs.sudo")
    bot.load_extension("cogs.support")
    bot.load_extension("cogs.tools")
<<<<<<< HEAD
    bot.load_extension("cogs.embeds")
=======
    bot.load_extension("cogs.translate")
>>>>>>> 0d2e0131

    bot.run(TOKEN)


client.loop.create_task(change_status())

if __name__ == "__main__":
    setup_bot(client)<|MERGE_RESOLUTION|>--- conflicted
+++ resolved
@@ -74,11 +74,8 @@
     bot.load_extension("cogs.sudo")
     bot.load_extension("cogs.support")
     bot.load_extension("cogs.tools")
-<<<<<<< HEAD
     bot.load_extension("cogs.embeds")
-=======
     bot.load_extension("cogs.translate")
->>>>>>> 0d2e0131
 
     bot.run(TOKEN)
 

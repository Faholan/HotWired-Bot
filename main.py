--- conflicted
+++ resolved
@@ -29,73 +29,6 @@
     "cogs.support",
     "cogs.tools",
 ]
-<<<<<<< HEAD
-
-
-async def change_status() -> None:
-    await client.wait_until_ready()
-    msgs = cycle(status)
-
-    while not client.is_closed():
-        current_status = next(msgs)
-        await client.change_presence(activity=discord.Game(name=current_status))
-        await asyncio.sleep(10800)
-
-
-@client.event
-async def on_ready() -> None:
-    print("Bot is Ready.")
-    print(f"Logged in as: {client.user.name} : {client.user.id}")
-
-
-# @client.event
-# async def on_command_error(ctx, error):
-#   if isinstance(error, commands.MissingRequiredArgument):
-#     embed = error_embed(f"Please pass in All Required Arguments. for more help on that command,use__ **{PREFIX}help {ctx.command.name}**", "❌ERROR")
-#     await ctx.send(embed=embed)
-
-#   if isinstance(error, commands.CommandNotFound):
-#     pass
-
-#   if isinstance(error, commands.MissingPermissions):
-#     embed = error_embed("You don't have Enough permissions to Execute this command!", "❌ERROR")
-#     await ctx.send(embed=embed)
-
-#   if isinstance(error, commands.BotMissingPermissions):
-#    embed = error_embed(
-#         "The Bot does not have Enough permissions to Execute this command! Please Give the required permissions", "❌ERROR"
-#    )
-#    await ctx.send(embed=embed)
-
-
-def setup_bot(bot: Bot) -> None:
-    bot.load_extension("cogs.codesandbox")
-    # bot.load_extension("cogs.coding")
-    bot.load_extension("cogs.commands")
-    bot.load_extension("cogs.converters")
-    bot.load_extension("cogs.common")
-    bot.load_extension("cogs.emotes")
-    bot.load_extension("cogs.events")
-    bot.load_extension("cogs.fun")
-    bot.load_extension("cogs.games")
-    bot.load_extension("cogs.github")
-    bot.load_extension("cogs.infog")
-    bot.load_extension("cogs.malware_protection")
-    bot.load_extension("cogs.moderation")
-    bot.load_extension("cogs.search")
-    bot.load_extension("cogs.study")
-    bot.load_extension("cogs.sudo")
-    bot.load_extension("cogs.support")
-    bot.load_extension("cogs.tools")
-    bot.load_extension("cogs.embeds")
-    bot.load_extension("cogs.translate")
-
-    bot.run(TOKEN)
-
-
-client.loop.create_task(change_status())
-=======
-# "cogs.coding"
 
 
 class Bot(commands.Bot):
@@ -139,8 +72,7 @@
         await self.change_presence(activity=discord.Game(name=next(self.status)))
 
 
-bot = Bot(commands.when_mentioned_or(PREFIX), case_insensitive=True)
->>>>>>> 472f6e20
+bot = commands.Bot(commands.when_mentioned_or(PREFIX), case_insensitive=True)
 
 if __name__ == "__main__":
     bot.run(TOKEN)
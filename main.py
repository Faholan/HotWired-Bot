from __future__ import annotations

import os
from itertools import cycle
from yaml import safe_load

import asyncpg
import discord
from discord.ext import commands, tasks

from cogs.utils import constants

TOKEN = os.getenv("BOT_TOKEN")

PREFIX = constants.COMMAND_PREFIX

extensions = [
    "cogs.codesandbox",
    "cogs.commands",
    "cogs.converters",
    "cogs.common",
    "cogs.emotes",
    "cogs.events",
    "cogs.fun",
    "cogs.games",
    "cogs.infog",
    "cogs.moderation",
    "cogs.study",
    "cogs.sudo",
    "cogs.support",
    "cogs.tools",
]
<<<<<<< HEAD
# "cogs.coding"


class Bot(commands.Bot):
    def __init__(self, *args, **kwargs) -> None:
        super().__init__(*args, **kwargs)
        self.status = cycle(
            [
                "😁Working At The Codin' Hole! Join me at https://discord.gg/aYF76yY",
                "▶Check out My Creator's Youtube channel : https://www.youtube.com/channel/UC3S4lcSvaSIiT3uSRSi7uCQ/",
                f"Ping me using {PREFIX}help",
                "Official Instagram of My Creator ❌ https://instagram.com/the.codin.hole/",
                "Ready To Work and Get Worked! My Github 🔆 https://github.com/janaSunrise",
            ]
        )
        self.first_on_ready = True

        with open('assets/languages.yml', 'r') as file:
            self.default = safe_load(file)

    async def on_ready(self) -> None:
        if self.first_on_ready:
            self.pool = await asyncpg.create_pool(
                database=os.getenv("DATABASE_NAME"),
                host="127.0.0.1", min_size=int(os.getenv("POOL_MIN", "20")),
                max_size=int(os.getenv("POOL_MAX", "100")),
                user=os.getenv("DATABASE_USER"),
                password=os.getenv("DATABASE_PASSWORD"),
            )
            self.change_status.start()
            self.fist_on_ready = False
            self.log_channel = self.get_channel(constants.log_channel)
            await self.log_channel.send(f"Bot is ready.\nLogged in as {self.user.name} : {self.user.id}")
            for ext in extensions:
                self.load_extension(ext)
        else:
            await self.log_channel.send("I'm ready (again)")

    async def close(self) -> None:
        await super().close()
        await self.pool.close()

    @tasks.loop(hours=3)
    async def change_status(self) -> None:
        await self.change_presence(activity=discord.Game(name=next(self.status)))


bot = Bot(commands.when_mentioned_or(PREFIX), case_insensitive=True)
=======


async def change_status() -> None:
    await client.wait_until_ready()
    msgs = cycle(status)

    while not client.is_closed():
        current_status = next(msgs)
        await client.change_presence(activity=discord.Game(name=current_status))
        await asyncio.sleep(10800)


@client.event
async def on_ready() -> None:
    print("Bot is Ready.")
    print(f"Logged in as: {client.user.name} : {client.user.id}")


# @client.event
# async def on_command_error(ctx, error):
#   if isinstance(error, commands.MissingRequiredArgument):
#     embed = error_embed(f"Please pass in All Required Arguments. for more help on that command,use__ **{PREFIX}help {ctx.command.name}**", "❌ERROR")
#     await ctx.send(embed=embed)

#   if isinstance(error, commands.CommandNotFound):
#     pass

#   if isinstance(error, commands.MissingPermissions):
#     embed = error_embed("You don't have Enough permissions to Execute this command!", "❌ERROR")
#     await ctx.send(embed=embed)

#   if isinstance(error, commands.BotMissingPermissions):
#    embed = error_embed(
#         "The Bot does not have Enough permissions to Execute this command! Please Give the required permissions", "❌ERROR"
#    )
#    await ctx.send(embed=embed)


def setup_bot(bot: Bot) -> None:
    bot.load_extension("cogs.codesandbox")
    bot.load_extension("cogs.coding")
    bot.load_extension("cogs.comics")
    bot.load_extension("cogs.commands")
    bot.load_extension("cogs.converters")
    bot.load_extension("cogs.common")
    bot.load_extension("cogs.emotes")
    bot.load_extension("cogs.events")
    bot.load_extension("cogs.fun")
    bot.load_extension("cogs.games")
    bot.load_extension("cogs.infog")
    bot.load_extension("cogs.malware_protection")
    bot.load_extension("cogs.moderation")
    bot.load_extension("cogs.search")
    bot.load_extension("cogs.study")
    bot.load_extension("cogs.sudo")
    bot.load_extension("cogs.support")
    bot.load_extension("cogs.tools")
    bot.load_extension("cogs.embeds")
    bot.load_extension("cogs.translate")

    bot.run(TOKEN)


client.loop.create_task(change_status())
>>>>>>> 1a2806f9

if __name__ == "__main__":
    bot.run(TOKEN)<|MERGE_RESOLUTION|>--- conflicted
+++ resolved
@@ -3,6 +3,7 @@
 import os
 from itertools import cycle
 from yaml import safe_load
+import aiohttp
 
 import asyncpg
 import discord
@@ -16,6 +17,7 @@
 
 extensions = [
     "cogs.codesandbox",
+    "cogs.coding",
     "cogs.commands",
     "cogs.converters",
     "cogs.common",
@@ -30,8 +32,6 @@
     "cogs.support",
     "cogs.tools",
 ]
-<<<<<<< HEAD
-# "cogs.coding"
 
 
 class Bot(commands.Bot):
@@ -47,6 +47,8 @@
             ]
         )
         self.first_on_ready = True
+
+        self.languages = ()
 
         with open('assets/languages.yml', 'r') as file:
             self.default = safe_load(file)
@@ -77,74 +79,20 @@
     async def change_status(self) -> None:
         await self.change_presence(activity=discord.Game(name=next(self.status)))
 
+    @tasks.loop(hours=0.01)
+    async def update_languages(self) -> None:
+        async with aiohttp.ClientSession() as client_session:
+            async with client_session.get("https://tio.run/languages.json") as response:
+                if response.status != 200:
+                    print(f"Error: (status code: {response.status}).")
+                print(await response.json())
+                languages = tuple(sorted(await response.json()))
+
+                if self.languages != languages:
+                    self.languages = languages
+
 
 bot = Bot(commands.when_mentioned_or(PREFIX), case_insensitive=True)
-=======
-
-
-async def change_status() -> None:
-    await client.wait_until_ready()
-    msgs = cycle(status)
-
-    while not client.is_closed():
-        current_status = next(msgs)
-        await client.change_presence(activity=discord.Game(name=current_status))
-        await asyncio.sleep(10800)
-
-
-@client.event
-async def on_ready() -> None:
-    print("Bot is Ready.")
-    print(f"Logged in as: {client.user.name} : {client.user.id}")
-
-
-# @client.event
-# async def on_command_error(ctx, error):
-#   if isinstance(error, commands.MissingRequiredArgument):
-#     embed = error_embed(f"Please pass in All Required Arguments. for more help on that command,use__ **{PREFIX}help {ctx.command.name}**", "❌ERROR")
-#     await ctx.send(embed=embed)
-
-#   if isinstance(error, commands.CommandNotFound):
-#     pass
-
-#   if isinstance(error, commands.MissingPermissions):
-#     embed = error_embed("You don't have Enough permissions to Execute this command!", "❌ERROR")
-#     await ctx.send(embed=embed)
-
-#   if isinstance(error, commands.BotMissingPermissions):
-#    embed = error_embed(
-#         "The Bot does not have Enough permissions to Execute this command! Please Give the required permissions", "❌ERROR"
-#    )
-#    await ctx.send(embed=embed)
-
-
-def setup_bot(bot: Bot) -> None:
-    bot.load_extension("cogs.codesandbox")
-    bot.load_extension("cogs.coding")
-    bot.load_extension("cogs.comics")
-    bot.load_extension("cogs.commands")
-    bot.load_extension("cogs.converters")
-    bot.load_extension("cogs.common")
-    bot.load_extension("cogs.emotes")
-    bot.load_extension("cogs.events")
-    bot.load_extension("cogs.fun")
-    bot.load_extension("cogs.games")
-    bot.load_extension("cogs.infog")
-    bot.load_extension("cogs.malware_protection")
-    bot.load_extension("cogs.moderation")
-    bot.load_extension("cogs.search")
-    bot.load_extension("cogs.study")
-    bot.load_extension("cogs.sudo")
-    bot.load_extension("cogs.support")
-    bot.load_extension("cogs.tools")
-    bot.load_extension("cogs.embeds")
-    bot.load_extension("cogs.translate")
-
-    bot.run(TOKEN)
-
-
-client.loop.create_task(change_status())
->>>>>>> 1a2806f9
 
 if __name__ == "__main__":
     bot.run(TOKEN)
--- conflicted
+++ resolved
@@ -1,5 +1,6 @@
 import asyncio
 import os
+import textwrap
 from itertools import cycle
 
 import discord
@@ -11,18 +12,14 @@
 TOKEN = os.getenv("BOT_TOKEN")
 PREFIX = constants.COMMAND_PREFIX
 
-<<<<<<< HEAD
-client = commands.Bot(commands.when_mentioned_or(PREFIX), owner_id=constants.owner_id)
-=======
 client = commands.Bot(commands.when_mentioned_or(PREFIX), case_insensitivity=True, owner_id=688275913535914014)
->>>>>>> ee0fcff1
 
 status = [
-    f"😁Working At The Codin' Hole! Join me at {constants.discord_server}",
-    f"▶Check out My Creator's Youtube channel : {constants.youtube_url}",
+    "😁Working At The Codin' Hole! Join me at https://discord.gg/aYF76yY",
+    "▶Check out My Creator's Youtube channel : https://www.youtube.com/channel/UC3S4lcSvaSIiT3uSRSi7uCQ/",
     f"Ping me using {PREFIX}help",
-    f"Official Instagram of My Creator ❌ {constants.ig_url}",
-    f"Ready To Work and Get Worked! My Github 🔆 {constants.github_repo_link}",
+    "Official Instagram of My Creator ❌ https://instagram.com/the.codin.hole/",
+    "Ready To Work and Get Worked! My Github 🔆 https://github.com/janaSunrise",
 ]
 
 
@@ -42,26 +39,6 @@
     print(f"Logged in as: {client.user.name} : {client.user.id}")
 
 
-<<<<<<< HEAD
-# @client.event
-# async def on_command_error(ctx, error):
-#   if isinstance(error, commands.MissingRequiredArgument):
-#     embed = error_embed(f"Please pass in All Required Arguments. for more help on that command,use__ **{PREFIX}help {ctx.command.name}**", "❌ERROR")
-#     await ctx.send(embed=embed)
-
-#   if isinstance(error, commands.CommandNotFound):
-#     pass
-
-#   if isinstance(error, commands.MissingPermissions):
-#     embed = error_embed("You don't have Enough permissions to Execute this command!", "❌ERROR")
-#     await ctx.send(embed=embed)
-
-#   if isinstance(error, commands.BotMissingPermissions):
-#    embed = error_embed(
-#         "The Bot does not have Enough permissions to Execute this command! Please Give the required permissions", "❌ERROR"
-#    )
-#    await ctx.send(embed=embed)
-=======
 @client.event
 async def on_guild_join(guild: discord.Guild) -> None:
 
@@ -108,7 +85,6 @@
         f"The bot has been added to **{guild.name}** , "
         f"We've reached our **{len(client.guilds)}th** server! <:PogChamp:528969510519046184> :champagne_glass: "
     )
->>>>>>> ee0fcff1
 
 
 def setup_bot(bot: Bot) -> None:

--- conflicted
+++ resolved
@@ -55,14 +55,9 @@
             Thanks for adding HotWired in this server,
             **HotWired** is a multi purpose discord bot that has Moderation commands, Fun commands, Music commands and many more!.
             The bot is still in dev so you can expect more commands and features.To get a list of commands , please use **{PREFIX}help**
-<<<<<<< HEAD
-        """),
-        color=0x2f3136
-=======
             """
         ),
         color=0x2F3136,
->>>>>>> 2b23f8eb
     )
 
     embed.add_field(
@@ -99,12 +94,14 @@
     bot.load_extension("cogs.codesandbox")
     # bot.load_extension("cogs.coding")
     bot.load_extension("cogs.commands")
+    bot.load_extension("cogs.converters")
     bot.load_extension("cogs.custom")
     bot.load_extension("cogs.events")
     bot.load_extension("cogs.fun")
     bot.load_extension("cogs.games")
     bot.load_extension("cogs.infog")
     bot.load_extension("cogs.moderation")
+    bot.load_extension("cogs.study")
     bot.load_extension("cogs.sudo")
     bot.load_extension("cogs.support")
     bot.load_extension("cogs.tools")

import asyncio
import os
from itertools import cycle
<<<<<<< HEAD
=======
from yaml import safe_load
import aiohttp
>>>>>>> 91a8930e

import discord
from discord.ext import commands
from discord.ext.commands import Bot

from cogs.utils import constants

TOKEN = os.getenv("BOT_TOKEN")
PREFIX = constants.COMMAND_PREFIX

<<<<<<< HEAD
client = commands.Bot(commands.when_mentioned_or(PREFIX), case_insensitivity=True, owner_id=688275913535914014)

status = [
    "😁Working At The Codin' Hole! Join me at https://discord.gg/aYF76yY",
    "▶Check out My Creator's Youtube channel : https://www.youtube.com/channel/UC3S4lcSvaSIiT3uSRSi7uCQ/",
    f"Ping me using {PREFIX}help",
    "Ready To Work and Get Worked! My Github 🔆 https://github.com/janaSunrise",
]


async def change_status() -> None:
    await client.wait_until_ready()
    msgs = cycle(status)

    while not client.is_closed():
        current_status = next(msgs)
        await client.change_presence(activity=discord.Game(name=current_status))
        await asyncio.sleep(10800)


@client.event
async def on_ready() -> None:
    print("Bot is Ready.")
    print(f"Logged in as: {client.user.name} : {client.user.id}")


# @client.event
# async def on_command_error(ctx, error):
#   if isinstance(error, commands.MissingRequiredArgument):
#     embed = error_embed(f"Please pass in All Required Arguments. for more help on that command,use__ **{PREFIX}help {ctx.command.name}**", "❌ERROR")
#     await ctx.send(embed=embed)

#   if isinstance(error, commands.CommandNotFound):
#     pass

#   if isinstance(error, commands.MissingPermissions):
#     embed = error_embed("You don't have Enough permissions to Execute this command!", "❌ERROR")
#     await ctx.send(embed=embed)

#   if isinstance(error, commands.BotMissingPermissions):
#    embed = error_embed(
#         "The Bot does not have Enough permissions to Execute this command! Please Give the required permissions", "❌ERROR"
#    )
#    await ctx.send(embed=embed)


def setup_bot(bot: Bot) -> None:
    bot.load_extension("cogs.codesandbox")
    bot.load_extension("cogs.coding")
    bot.load_extension("cogs.comics")
    bot.load_extension("cogs.commands")
    bot.load_extension("cogs.converters")
    bot.load_extension("cogs.common")
    bot.load_extension("cogs.emotes")
    bot.load_extension("cogs.events")
    bot.load_extension("cogs.fun")
    bot.load_extension("cogs.games")
    bot.load_extension("cogs.infog")
    bot.load_extension("cogs.malware_protection")
    bot.load_extension("cogs.moderation")
    bot.load_extension("cogs.search")
    bot.load_extension("cogs.study")
    bot.load_extension("cogs.sudo")
    bot.load_extension("cogs.support")
    bot.load_extension("cogs.tools")
    bot.load_extension("cogs.embeds")
    bot.load_extension("cogs.translate")

    bot.run(TOKEN)


client.loop.create_task(change_status())
=======
extensions = [
    "cogs.codesandbox",
    "cogs.coding",
    "cogs.commands",
    "cogs.converters",
    "cogs.common",
    "cogs.emotes",
    "cogs.events",
    "cogs.fun",
    "cogs.games",
    "cogs.infog",
    "cogs.moderation",
    "cogs.study",
    "cogs.sudo",
    "cogs.support",
    "cogs.tools",
]


class Bot(commands.Bot):
    def __init__(self, *args, **kwargs) -> None:
        super().__init__(*args, **kwargs)
        self.status = cycle(
            [
                "😁Working At The Codin' Hole! Join me at https://discord.gg/aYF76yY",
                "▶Check out My Creator's Youtube channel : https://www.youtube.com/channel/UC3S4lcSvaSIiT3uSRSi7uCQ/",
                f"Ping me using {PREFIX}help",
                "Official Instagram of My Creator ❌ https://instagram.com/the.codin.hole/",
                "Ready To Work and Get Worked! My Github 🔆 https://github.com/janaSunrise",
            ]
        )
        self.first_on_ready = True

        self.languages = ()

        with open('assets/languages.yml', 'r') as file:
            self.default = safe_load(file)

    async def on_ready(self) -> None:
        if self.first_on_ready:
            self.pool = await asyncpg.create_pool(
                database=os.getenv("DATABASE_NAME"),
                host="127.0.0.1", min_size=int(os.getenv("POOL_MIN", "20")),
                max_size=int(os.getenv("POOL_MAX", "100")),
                user=os.getenv("DATABASE_USER"),
                password=os.getenv("DATABASE_PASSWORD"),
            )
            self.change_status.start()
            self.fist_on_ready = False
            self.log_channel = self.get_channel(constants.log_channel)
            await self.log_channel.send(f"Bot is ready.\nLogged in as {self.user.name} : {self.user.id}")
            for ext in extensions:
                self.load_extension(ext)
        else:
            await self.log_channel.send("I'm ready (again)")

    async def close(self) -> None:
        await super().close()
        await self.pool.close()

    @tasks.loop(hours=3)
    async def change_status(self) -> None:
        await self.change_presence(activity=discord.Game(name=next(self.status)))

    @tasks.loop(hours=0.01)
    async def update_languages(self) -> None:
        async with aiohttp.ClientSession() as client_session:
            async with client_session.get("https://tio.run/languages.json") as response:
                if response.status != 200:
                    print(f"Error: (status code: {response.status}).")
                print(await response.json())
                languages = tuple(sorted(await response.json()))

                if self.languages != languages:
                    self.languages = languages


bot = Bot(commands.when_mentioned_or(PREFIX), case_insensitive=True)
>>>>>>> 91a8930e

if __name__ == "__main__":
    setup_bot(client)<|MERGE_RESOLUTION|>--- conflicted
+++ resolved
@@ -1,111 +1,41 @@
-import asyncio
+from __future__ import annotations
+
 import os
 from itertools import cycle
-<<<<<<< HEAD
-=======
 from yaml import safe_load
 import aiohttp
->>>>>>> 91a8930e
 
+import asyncpg
 import discord
-from discord.ext import commands
-from discord.ext.commands import Bot
+from discord.ext import commands, tasks
 
 from cogs.utils import constants
 
 TOKEN = os.getenv("BOT_TOKEN")
+
 PREFIX = constants.COMMAND_PREFIX
 
-<<<<<<< HEAD
-client = commands.Bot(commands.when_mentioned_or(PREFIX), case_insensitivity=True, owner_id=688275913535914014)
-
-status = [
-    "😁Working At The Codin' Hole! Join me at https://discord.gg/aYF76yY",
-    "▶Check out My Creator's Youtube channel : https://www.youtube.com/channel/UC3S4lcSvaSIiT3uSRSi7uCQ/",
-    f"Ping me using {PREFIX}help",
-    "Ready To Work and Get Worked! My Github 🔆 https://github.com/janaSunrise",
-]
-
-
-async def change_status() -> None:
-    await client.wait_until_ready()
-    msgs = cycle(status)
-
-    while not client.is_closed():
-        current_status = next(msgs)
-        await client.change_presence(activity=discord.Game(name=current_status))
-        await asyncio.sleep(10800)
-
-
-@client.event
-async def on_ready() -> None:
-    print("Bot is Ready.")
-    print(f"Logged in as: {client.user.name} : {client.user.id}")
-
-
-# @client.event
-# async def on_command_error(ctx, error):
-#   if isinstance(error, commands.MissingRequiredArgument):
-#     embed = error_embed(f"Please pass in All Required Arguments. for more help on that command,use__ **{PREFIX}help {ctx.command.name}**", "❌ERROR")
-#     await ctx.send(embed=embed)
-
-#   if isinstance(error, commands.CommandNotFound):
-#     pass
-
-#   if isinstance(error, commands.MissingPermissions):
-#     embed = error_embed("You don't have Enough permissions to Execute this command!", "❌ERROR")
-#     await ctx.send(embed=embed)
-
-#   if isinstance(error, commands.BotMissingPermissions):
-#    embed = error_embed(
-#         "The Bot does not have Enough permissions to Execute this command! Please Give the required permissions", "❌ERROR"
-#    )
-#    await ctx.send(embed=embed)
-
-
-def setup_bot(bot: Bot) -> None:
-    bot.load_extension("cogs.codesandbox")
-    bot.load_extension("cogs.coding")
-    bot.load_extension("cogs.comics")
-    bot.load_extension("cogs.commands")
-    bot.load_extension("cogs.converters")
-    bot.load_extension("cogs.common")
-    bot.load_extension("cogs.emotes")
-    bot.load_extension("cogs.events")
-    bot.load_extension("cogs.fun")
-    bot.load_extension("cogs.games")
-    bot.load_extension("cogs.infog")
-    bot.load_extension("cogs.malware_protection")
-    bot.load_extension("cogs.moderation")
-    bot.load_extension("cogs.search")
-    bot.load_extension("cogs.study")
-    bot.load_extension("cogs.sudo")
-    bot.load_extension("cogs.support")
-    bot.load_extension("cogs.tools")
-    bot.load_extension("cogs.embeds")
-    bot.load_extension("cogs.translate")
-
-    bot.run(TOKEN)
-
-
-client.loop.create_task(change_status())
-=======
 extensions = [
     "cogs.codesandbox",
     "cogs.coding",
+    "cogs.comics",
     "cogs.commands",
     "cogs.converters",
     "cogs.common",
+    "cogs.embeds",
     "cogs.emotes",
     "cogs.events",
     "cogs.fun",
     "cogs.games",
     "cogs.infog",
+    "cogs.malware_protection",
     "cogs.moderation",
+    "cogs.search",
     "cogs.study",
     "cogs.sudo",
     "cogs.support",
     "cogs.tools",
+    "cogs.translate",
 ]
 
 
@@ -168,7 +98,6 @@
 
 
 bot = Bot(commands.when_mentioned_or(PREFIX), case_insensitive=True)
->>>>>>> 91a8930e
 
 if __name__ == "__main__":
-    setup_bot(client)+    bot.run(TOKEN)
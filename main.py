--- conflicted
+++ resolved
@@ -12,7 +12,6 @@
 TOKEN = os.getenv("BOT_TOKEN")
 PREFIX = constants.COMMAND_PREFIX
 
-<<<<<<< HEAD
 SUPPORT_SERVER = "https://discord.gg/CgH6Sj6"
 INVITE = "https://discord.com/api/oauth2/authorize?client_id=715545167649570977&permissions=980675863&scope=bot"
 
@@ -31,15 +30,6 @@
     "cogs.sudo",
     "cogs.support",
     "cogs.tools",
-=======
-client = commands.Bot(commands.when_mentioned_or(PREFIX), case_insensitivity=True, owner_id=688275913535914014)
-
-status = [
-    "😁Working At The Codin' Hole! Join me at https://discord.gg/aYF76yY",
-    "▶Check out My Creator's Youtube channel : https://www.youtube.com/channel/UC3S4lcSvaSIiT3uSRSi7uCQ/",
-    f"Ping me using {PREFIX}help",
-    "Ready To Work and Get Worked! My Github 🔆 https://github.com/janaSunrise",
->>>>>>> 0d2e0131
 ]
 # "cogs.coding"
 
@@ -130,69 +120,5 @@
 
 bot = Bot(commands.when_mentioned_or(PREFIX), case_insensitive=True, owner_id=688275913535914014)
 
-
-<<<<<<< HEAD
-=======
-async def change_status() -> None:
-    await client.wait_until_ready()
-    msgs = cycle(status)
-
-    while not client.is_closed():
-        current_status = next(msgs)
-        await client.change_presence(activity=discord.Game(name=current_status))
-        await asyncio.sleep(10800)
-
-
-@client.event
-async def on_ready() -> None:
-    print("Bot is Ready.")
-    print(f"Logged in as: {client.user.name} : {client.user.id}")
-
-
-# @client.event
-# async def on_command_error(ctx, error):
-#   if isinstance(error, commands.MissingRequiredArgument):
-#     embed = error_embed(f"Please pass in All Required Arguments. for more help on that command,use__ **{PREFIX}help {ctx.command.name}**", "❌ERROR")
-#     await ctx.send(embed=embed)
-
-#   if isinstance(error, commands.CommandNotFound):
-#     pass
-
-#   if isinstance(error, commands.MissingPermissions):
-#     embed = error_embed("You don't have Enough permissions to Execute this command!", "❌ERROR")
-#     await ctx.send(embed=embed)
-
-#   if isinstance(error, commands.BotMissingPermissions):
-#    embed = error_embed(
-#         "The Bot does not have Enough permissions to Execute this command! Please Give the required permissions", "❌ERROR"
-#    )
-#    await ctx.send(embed=embed)
-
-
-def setup_bot(bot: Bot) -> None:
-    bot.load_extension("cogs.codesandbox")
-    # bot.load_extension("cogs.coding")
-    bot.load_extension("cogs.commands")
-    bot.load_extension("cogs.converters")
-    bot.load_extension("cogs.common")
-    bot.load_extension("cogs.emotes")
-    bot.load_extension("cogs.events")
-    bot.load_extension("cogs.fun")
-    bot.load_extension("cogs.games")
-    bot.load_extension("cogs.infog")
-    bot.load_extension("cogs.moderation")
-    bot.load_extension("cogs.search")
-    bot.load_extension("cogs.study")
-    bot.load_extension("cogs.sudo")
-    bot.load_extension("cogs.support")
-    bot.load_extension("cogs.tools")
-    bot.load_extension("cogs.translate")
-
-    bot.run(TOKEN)
-
-
-client.loop.create_task(change_status())
-
->>>>>>> 0d2e0131
 if __name__ == "__main__":
     bot.run(TOKEN)